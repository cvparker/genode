--- conflicted
+++ resolved
@@ -301,29 +301,6 @@
 
 install_config $config
 
-<<<<<<< HEAD
-set firmware_modules {
-	iwlwifi-1000-5.ucode
-	iwlwifi-3160-17.ucode
-	iwlwifi-3168-29.ucode
-	iwlwifi-5000-5.ucode
-	iwlwifi-6000-4.ucode
-	iwlwifi-7260-17.ucode
-	iwlwifi-7265-17.ucode
-	iwlwifi-7265D-29.ucode
-	iwlwifi-8000C-36.ucode
-	iwlwifi-8265-36.ucode
-	iwlwifi-9000-pu-b0-jf-b0-34.ucode
-	iwlwifi-9000-pu-b0-jf-b0-46.ucode
-	iwlwifi-QuZ-a0-hr-b0-63.ucode
-	rtl8192eu_nic.bin
-	rtl8188efw.bin
-	regulatory.db
-	regulatory.db.p7s
-}
-
-=======
->>>>>>> 2e76374a
 #
 # Boot modules
 #
