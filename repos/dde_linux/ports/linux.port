LICENSE   := GPLv2
VERSION   := 6.1.20
DOWNLOADS := linux.archive

URL(linux) := https://cdn.kernel.org/pub/linux/kernel/v6.x/linux-$(VERSION).tar.xz
SHA(linux) := 76322de8c01a3c63b42c4d1e9b9e7d1897ddb91276e10d73d1f9df3562f031f0
DIR(linux) := src/linux

#
# Patches
#
<<<<<<< HEAD
PATCH_FILES := i915_irq.patch i915_alderlake.patch xhci_fix_event_37.patch \
               xhci_abort_ring.patch iwlwifi_enable_irq_before_pnvm.patch
PATCHES += $(addprefix patches/,$(PATCH_FILES))

# i915
PATCH_OPT(patches/i915_irq.patch) := -p1 -d${DIR(linux)}
PATCH_OPT(patches/xhci_abort_ring.patch) := -p1 -d${DIR(linux)}
PATCH_OPT(patches/xhci_fix_event_37.patch) := -p1 -d${DIR(linux)}
=======
PATCH_FILES := i915_irq.patch i915_fb_resize.patch \
               iwlwifi_enable_irq_before_pnvm.patch \
               iwlwifi_limit_rx_bufs.patch \
               usb_message.patch \
               workqueue_deadlock.patch
PATCHES += $(addprefix patches/,$(PATCH_FILES))

PATCH_OPT(patches/i915_irq.patch)           := -p1 -d${DIR(linux)}
PATCH_OPT(patches/i915_fb_resize.patch)     := -p1 -d${DIR(linux)}
PATCH_OPT(patches/workqueue_deadlock.patch) := -p1 -d${DIR(linux)}
>>>>>>> 2e76374a
<|MERGE_RESOLUTION|>--- conflicted
+++ resolved
@@ -9,16 +9,6 @@
 #
 # Patches
 #
-<<<<<<< HEAD
-PATCH_FILES := i915_irq.patch i915_alderlake.patch xhci_fix_event_37.patch \
-               xhci_abort_ring.patch iwlwifi_enable_irq_before_pnvm.patch
-PATCHES += $(addprefix patches/,$(PATCH_FILES))
-
-# i915
-PATCH_OPT(patches/i915_irq.patch) := -p1 -d${DIR(linux)}
-PATCH_OPT(patches/xhci_abort_ring.patch) := -p1 -d${DIR(linux)}
-PATCH_OPT(patches/xhci_fix_event_37.patch) := -p1 -d${DIR(linux)}
-=======
 PATCH_FILES := i915_irq.patch i915_fb_resize.patch \
                iwlwifi_enable_irq_before_pnvm.patch \
                iwlwifi_limit_rx_bufs.patch \
@@ -28,5 +18,4 @@
 
 PATCH_OPT(patches/i915_irq.patch)           := -p1 -d${DIR(linux)}
 PATCH_OPT(patches/i915_fb_resize.patch)     := -p1 -d${DIR(linux)}
-PATCH_OPT(patches/workqueue_deadlock.patch) := -p1 -d${DIR(linux)}
->>>>>>> 2e76374a
+PATCH_OPT(patches/workqueue_deadlock.patch) := -p1 -d${DIR(linux)}