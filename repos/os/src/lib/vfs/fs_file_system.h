--- conflicted
+++ resolved
@@ -446,26 +446,11 @@
 			{ }
 		};
 
-<<<<<<< HEAD
-		Fs_vfs_handle_queue _congested_handles { };
-
-		Write_result _write(Fs_vfs_handle &handle, file_size const seek_offset,
-		                    const char *buf, file_size count, file_size &out_count)
-		{
-			/*
-			 * TODO
-			 * a sustained write loop will congest the packet buffer,
-			 * perhaps acks should be processed before submission?
-			 *
-			 * _handle_ack();
-			 */
-=======
 		Write_result _write(Fs_vfs_handle &handle, file_size const seek_offset,
 		                    Const_byte_range_ptr const &src, size_t &out_count)
 		{
 			/* reclaim as much space in the packet stream as possible */
 			_handle_ack();
->>>>>>> 2e76374a
 
 			::File_system::Session::Tx::Source &source = *_fs.tx();
 			using ::File_system::Packet_descriptor;
@@ -474,12 +459,6 @@
 			size_t const count = min(max_packet_size, src.num_bytes);
 
 			if (!source.ready_to_submit()) {
-<<<<<<< HEAD
-				if (!handle.enqueued())
-					_congested_handles.enqueue(handle);
-
-=======
->>>>>>> 2e76374a
 				_write_would_block = true;
 				return Write_result::WRITE_ERR_WOULD_BLOCK;
 			}
@@ -496,12 +475,6 @@
 				_submit_packet(packet_in);
 			}
 			catch (::File_system::Session::Tx::Source::Packet_alloc_failed) {
-<<<<<<< HEAD
-				if (!handle.enqueued())
-					_congested_handles.enqueue(handle);
-
-=======
->>>>>>> 2e76374a
 				_write_would_block = true;
 				return Write_result::WRITE_ERR_WOULD_BLOCK;
 			}
@@ -573,18 +546,8 @@
 				catch (Handle_space::Unknown_id) {
 					Genode::warning("ack for unknown File_system handle ", id); }
 
-<<<<<<< HEAD
-				if (packet.operation() == Packet_descriptor::WRITE) {
-					source.release_packet(packet);
-				}
-
-				if (packet.operation() == Packet_descriptor::WRITE_TIMESTAMP) {
-					source.release_packet(packet);
-				}
-=======
 				if (packet.succeeded())
 					any_ack_handled = true;
->>>>>>> 2e76374a
 			}
 
 			if (any_ack_handled)
@@ -924,21 +887,12 @@
 		 ** File I/O service interface **
 		 ********************************/
 
-<<<<<<< HEAD
-		Write_result write(Vfs_handle *vfs_handle, char const *buf,
-		                   file_size count, file_size &out_count) override
-		{
-			Fs_vfs_handle &handle = static_cast<Fs_vfs_handle &>(*vfs_handle);
-
-			return _write(handle, handle.seek(), buf, count, out_count);
-=======
 		Write_result write(Vfs_handle *vfs_handle, Const_byte_range_ptr const &src,
 		                   size_t &out_count) override
 		{
 			Fs_vfs_handle &handle = static_cast<Fs_vfs_handle &>(*vfs_handle);
 
 			return _write(handle, handle.seek(), src, out_count);
->>>>>>> 2e76374a
 		}
 
 		bool queue_read(Vfs_handle *vfs_handle, size_t count) override
@@ -961,17 +915,10 @@
 		bool read_ready(Vfs_handle const &vfs_handle) const override
 		{
 			Fs_vfs_handle const &handle = static_cast<Fs_vfs_handle const &>(vfs_handle);
-<<<<<<< HEAD
 
 			return handle.read_ready_state == Handle_state::Read_ready_state::READY;
 		}
 
-=======
-
-			return handle.read_ready_state == Handle_state::Read_ready_state::READY;
-		}
-
->>>>>>> 2e76374a
 		bool write_ready(Vfs_handle const &) const override
 		{
 			return !_write_would_block;
