/*
 * \brief  Vfs handle for a Nic client.
 * \author Johannes Schlatow
 * \date   2022-01-26
 */

/*
 * Copyright (C) 2022 Genode Labs GmbH
 *
 * This file is part of the Genode OS framework, which is distributed
 * under the terms of the GNU Affero General Public License version 3.
 */

#ifndef _SRC__LIB__VFS__TAP__NIC_FILE_SYSTEM_H_
#define _SRC__LIB__VFS__TAP__NIC_FILE_SYSTEM_H_

#include <net/mac_address.h>
#include <nic/packet_allocator.h>
#include <nic_session/connection.h>
#include <vfs/single_file_system.h>


namespace Vfs {
	using namespace Genode;

	class Nic_file_system;
}


class Vfs::Nic_file_system : public Vfs::Single_file_system
{
	public:

		class Nic_vfs_handle;

		using Vfs_handle = Nic_vfs_handle;

		Nic_file_system(char const *name)
		: Single_file_system(Node_type::TRANSACTIONAL_FILE, name,
		                     Node_rwx::rw(), Genode::Xml_node("<data/>"))
		{ }
};


class Vfs::Nic_file_system::Nic_vfs_handle : public Single_vfs_handle
{
	public:

		using Label = String<64>;

	private:

		using Read_result  = File_io_service::Read_result;
		using Write_result = File_io_service::Write_result;

		enum { PKT_SIZE = Nic::Packet_allocator::DEFAULT_PACKET_SIZE };
		enum { BUF_SIZE = Uplink::Session::QUEUE_SIZE * PKT_SIZE };

		Genode::Env          &_env;
		Vfs::Env::User       &_vfs_user;
		Nic::Packet_allocator _pkt_alloc;
		Nic::Connection       _nic;
		bool                  _link_state;

		bool _notifying = false;
		bool _blocked   = false;

		Io_signal_handler<Nic_vfs_handle> _link_state_handler { _env.ep(), *this, &Nic_vfs_handle::_handle_link_state};
		Io_signal_handler<Nic_vfs_handle> _read_avail_handler { _env.ep(), *this, &Nic_vfs_handle::_handle_read_avail };
		Io_signal_handler<Nic_vfs_handle> _ack_avail_handler  { _env.ep(), *this, &Nic_vfs_handle::_handle_ack_avail };

		void _handle_ack_avail()
		{
			while (_nic.tx()->ack_avail()) {
				_nic.tx()->release_packet(_nic.tx()->get_acked_packet()); }
		}

		void _handle_read_avail()
		{
			if (!read_ready())
				return;

			if (_blocked) {
				_blocked = false;
				_vfs_user.wakeup_vfs_user();
			}

			if (_notifying) {
				_notifying = false;
				read_ready_response();
			}
		}

		void _handle_link_state()
		{
			_link_state = _nic.link_state();
			_handle_read_avail();
		}

	public:

		Nic_vfs_handle(Genode::Env            &env,
		               Vfs::Env::User         &vfs_user,
		               Allocator              &alloc,
		               Label            const &label,
		               Net::Mac_address const &,
		               Directory_service      &ds,
		               File_io_service        &fs,
		               int                     flags)
		: Single_vfs_handle  { ds, fs, alloc, flags },
		  _env(env),
		  _vfs_user(vfs_user),
		  _pkt_alloc(&alloc),
		  _nic(_env, &_pkt_alloc, BUF_SIZE, BUF_SIZE, label.string()),
		  _link_state(_nic.link_state())
		{
			_nic.link_state_sigh(_link_state_handler);
			_nic.tx_channel()->sigh_ack_avail      (_ack_avail_handler);
			_nic.rx_channel()->sigh_ready_to_ack   (_read_avail_handler);
			_nic.rx_channel()->sigh_packet_avail   (_read_avail_handler);
		}

		bool notify_read_ready() override {
			_notifying = true;
			return true;
		}

		void mac_address(Net::Mac_address const &) { }

		Net::Mac_address mac_address() {
			return _nic.mac_address(); }

		/************************
		 * Vfs_handle interface *
		 ************************/

		bool read_ready() const override
		{
			auto &nonconst_this = const_cast<Nic_vfs_handle &>(*this);
			auto &rx = *nonconst_this._nic.rx();

			return _link_state && rx.packet_avail() && rx.ready_to_ack();
		}
<<<<<<< HEAD

		bool write_ready() const override
		{
			/* wakeup from WRITE_ERR_WOULD_BLOCK not supported */
			return _link_state;
		}
=======
>>>>>>> 2e76374a

		bool write_ready() const override
		{
			/* wakeup from WRITE_ERR_WOULD_BLOCK not supported */
			return _link_state;
		}

		Read_result read(Byte_range_ptr const &dst, size_t &out_count) override
		{
			if (!read_ready()) {
				_blocked = true;
				return Read_result::READ_QUEUED;
			}

			out_count = 0;

			/* process a single packet from rx stream */
			Packet_descriptor const rx_pkt { _nic.rx()->get_packet() };

			if (rx_pkt.size() > 0 &&
				 _nic.rx()->packet_valid(rx_pkt)) {

				const char *const rx_pkt_base {
					_nic.rx()->packet_content(rx_pkt) };

				out_count = min(rx_pkt.size(), dst.num_bytes);
				memcpy(dst.start, rx_pkt_base, out_count);

				_nic.rx()->acknowledge_packet(rx_pkt);
			}

			return Read_result::READ_OK;
		}

		Write_result write(Const_byte_range_ptr const &src, size_t &out_count) override
		{
			out_count = 0;

			_handle_ack_avail();

			if (!_nic.tx()->ready_to_submit()) {
				return Write_result::WRITE_ERR_WOULD_BLOCK;
			}
			try {
				Packet_descriptor tx_pkt {
					_nic.tx()->alloc_packet(src.num_bytes) };

				void *tx_pkt_base {
					_nic.tx()->packet_content(tx_pkt) };

				memcpy(tx_pkt_base, src.start, src.num_bytes);

				_nic.tx()->submit_packet(tx_pkt);
				out_count = src.num_bytes;

				return Write_result::WRITE_OK;
			} catch (...) {

				warning("exception while trying to forward packet from driver "
				        "to Nic connection TX");

				return Write_result::WRITE_ERR_INVALID;
			}
		}
};

#endif /* _SRC__LIB__VFS__TAP__NIC_FILE_SYSTEM_H_ */<|MERGE_RESOLUTION|>--- conflicted
+++ resolved
@@ -141,15 +141,6 @@
 
 			return _link_state && rx.packet_avail() && rx.ready_to_ack();
 		}
-<<<<<<< HEAD
-
-		bool write_ready() const override
-		{
-			/* wakeup from WRITE_ERR_WOULD_BLOCK not supported */
-			return _link_state;
-		}
-=======
->>>>>>> 2e76374a
 
 		bool write_ready() const override
 		{
