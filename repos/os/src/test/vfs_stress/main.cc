/*
 * \brief  File system stress tester
 * \author Emery Hemingway
 * \date   2015-08-29
 */

/*
 * Copyright (C) 2015-2017 Genode Labs GmbH
 *
 * This file is part of the Genode OS framework, which is distributed
 * under the terms of the GNU Affero General Public License version 3.
 */

/*
 * This test populates the VFS as follows:
 *
 * A directory is created at root for each thread with
 * sequential names. For each of these directories, a
 * subtree is generated until the maximum path depth
 * is reached at each branch. The subtree is layed out
 * like this:
 *
 * a
 * |\
 * a b
 * |\ \
 * a b b
 * |\ \ \
 * a b b b
 * |\ \ \ \
 * . . . . .
 *
 */

/* Genode includes */
#include <vfs/simple_env.h>
#include <timer_session/connection.h>
#include <base/heap.h>
#include <base/attached_rom_dataspace.h>
#include <base/component.h>
#include <base/log.h>
#include <base/exception.h>

using namespace Genode;

inline void assert_open(Vfs::Directory_service::Open_result r)
{
	typedef Vfs::Directory_service::Open_result Result;
	switch (r) {
	case Result::OPEN_OK: return;
	case Result::OPEN_ERR_NAME_TOO_LONG:
		error("OPEN_ERR_NAME_TOO_LONG"); break;
	case Result::OPEN_ERR_UNACCESSIBLE:
		error("OPEN_ERR_UNACCESSIBLE"); break;
	case Result::OPEN_ERR_NO_SPACE:
		error("OPEN_ERR_NO_SPACE"); break;
	case Result::OPEN_ERR_NO_PERM:
		error("OPEN_ERR_NO_PERM"); break;
	case Result::OPEN_ERR_EXISTS:
		error("OPEN_ERR_EXISTS"); break;
	case Result::OPEN_ERR_OUT_OF_RAM:
		error("OPEN_ERR_OUT_OF_RAM"); break;
	case Result::OPEN_ERR_OUT_OF_CAPS:
		error("OPEN_ERR_OUT_OF_CAPS"); break;
	}
	throw Exception();
}

inline void assert_opendir(Vfs::Directory_service::Opendir_result r)
{
	typedef Vfs::Directory_service::Opendir_result Result;
	switch (r) {
	case Result::OPENDIR_OK: return;
	case Result::OPENDIR_ERR_LOOKUP_FAILED:
		error("OPENDIR_ERR_LOOKUP_FAILED"); break;
	case Result::OPENDIR_ERR_NAME_TOO_LONG:
		error("OPENDIR_ERR_NAME_TOO_LONG"); break;
	case Result::OPENDIR_ERR_NODE_ALREADY_EXISTS:
		error("OPENDIR_ERR_NODE_ALREADY_EXISTS"); break;
	case Result::OPENDIR_ERR_NO_SPACE:
		error("OPENDIR_ERR_NO_SPACE"); break;
	case Result::OPENDIR_ERR_OUT_OF_RAM:
		error("OPENDIR_ERR_OUT_OF_RAM"); break;
	case Result::OPENDIR_ERR_OUT_OF_CAPS:
		error("OPENDIR_ERR_OUT_OF_CAPS"); break;
	case Result::OPENDIR_ERR_PERMISSION_DENIED:
		error("OPENDIR_ERR_PERMISSION_DENIED"); break;
	}
	throw Exception();
}

inline void assert_write(Vfs::File_io_service::Write_result r)
{
	typedef Vfs::File_io_service::Write_result Result;
	switch (r) {
	case Result::WRITE_OK: return;
	case Result::WRITE_ERR_WOULD_BLOCK:
		error("WRITE_ERR_WOULD_BLOCK"); break;
	case Result::WRITE_ERR_INVALID:
		error("WRITE_ERR_INVALID"); break;
	case Result::WRITE_ERR_IO:
		error("WRITE_ERR_IO"); break;
	}
	throw Exception();
}

inline void assert_read(Vfs::File_io_service::Read_result r)
{
	typedef Vfs::File_io_service::Read_result Result;
	switch (r) {
	case Result::READ_OK: return;
	case Result::READ_QUEUED:
		error("READ_QUEUED"); break;
	case Result::READ_ERR_WOULD_BLOCK:
		error("READ_ERR_WOULD_BLOCK"); break;
	case Result::READ_ERR_INVALID:
		error("READ_ERR_INVALID"); break;
	case Result::READ_ERR_IO:
		error("READ_ERR_IO"); break;
	}
	throw Exception();
}

inline void assert_unlink(Vfs::Directory_service::Unlink_result r)
{
	typedef Vfs::Directory_service::Unlink_result Result;
	switch (r) {
	case Result::UNLINK_OK: return;
	case Result::UNLINK_ERR_NO_ENTRY:
		error("UNLINK_ERR_NO_ENTRY"); break;
	case Result::UNLINK_ERR_NO_PERM:
		error("UNLINK_ERR_NO_PERM"); break;
	case Result::UNLINK_ERR_NOT_EMPTY:
		error("UNLINK_ERR_NOT_EMPTY"); break;
	}
	throw Exception();
}

static int MAX_DEPTH;

typedef Genode::Path<Vfs::MAX_PATH_LEN> Path;


struct Stress_test
{
	::Path             path;
	Vfs::file_size     count;
	Vfs::File_system  &vfs;
	Genode::Allocator &alloc;

	Stress_test(Vfs::File_system &vfs, Genode::Allocator &alloc, char const *parent)
	: path(parent), count(0), vfs(vfs), alloc(alloc) { }
};


struct Mkdir_test : public Stress_test
{
	void mkdir_b(int depth)
	{
		if (++depth > MAX_DEPTH) return;

		path.append("/b");
		Vfs::Vfs_handle *dir_handle;
		assert_opendir(vfs.opendir(path.base(), true, &dir_handle, alloc));
		dir_handle->close();
		++count;
		mkdir_b(depth);
	}

	void mkdir_a(int depth)
	{
		if (++depth > MAX_DEPTH) return;

		size_t path_len = strlen(path.base());

		Vfs::Vfs_handle *dir_handle;

		path.append("/b");
		assert_opendir(vfs.opendir(path.base(), true, &dir_handle, alloc));
		dir_handle->close();
		++count;
		mkdir_b(depth);

		path.base()[path_len] = '\0';

		path.append("/a");
		assert_opendir(vfs.opendir(path.base(), true, &dir_handle, alloc));
		dir_handle->close();
		++count;
		mkdir_a(depth);
	}

	Mkdir_test(Vfs::File_system &vfs, Genode::Allocator &alloc, char const *parent)
	: Stress_test(vfs, alloc, parent)
	{
		try { mkdir_a(1); } catch (...) {
			error("failed at '", path, "' after ", count, " directories");
			throw;
		}
	}

	Vfs::file_size wait()
	{
		return count;
	}
};


struct Populate_test : public Stress_test
{
	void populate(int depth)
	{
		if (++depth > MAX_DEPTH) return;

		using namespace Vfs;

		size_t path_len = 1+strlen(path.base());
		char dir_type = *(path.base()+(path_len-2));

		path.append("/c");
		{
			Vfs_handle *handle = nullptr;
			assert_open(vfs.open(
				path.base(), Directory_service::OPEN_MODE_CREATE, &handle, alloc));
			Vfs_handle::Guard guard(handle);
			++count;
		}

		switch (dir_type) {
		case 'a':
			path.base()[path_len] = '\0';
			path.append("a");
			populate(depth);
			[[fallthrough]];

		case 'b':
			path.base()[path_len] = '\0';
			path.append("b");
			populate(depth);
			return;

		default:
			error("bad directory '", Char(dir_type), "' at the end of '", path, "'");
			throw Exception();
		}
	}

	Populate_test(Vfs::File_system &vfs, Genode::Allocator &alloc, char const *parent)
	: Stress_test(vfs, alloc, parent)
	{
		::Path start_path(path.base());
		try {
			path.append("/a");
			populate(1);

			path.import(start_path.base());
			path.append("/b");
			populate(1);
		} catch (...) {
			error("failed at '", path, "' after ", count, " files");
			throw;
		}
	}

	Vfs::file_size wait()
	{
		return count;
	}
};


struct Write_test : public Stress_test
{
	Vfs::Env::Io &_io;

	void write(int depth)
	{
		if (++depth > MAX_DEPTH) return;

		size_t path_len = 1+strlen(path.base());
		char dir_type = *(path.base()+(path_len-2));

		using namespace Vfs;

		path.append("/c");
		{
			Vfs_handle *handle = nullptr;
			assert_open(vfs.open(
				path.base(), Directory_service::OPEN_MODE_WRONLY, &handle, alloc));
			Vfs_handle::Guard guard(handle);

			size_t n;
			assert_write(handle->fs().write(
				handle, Const_byte_range_ptr(path.base(), path_len), n));
			handle->fs().queue_sync(handle);
			while (handle->fs().complete_sync(handle) ==
			       Vfs::File_io_service::SYNC_QUEUED)
				_io.commit_and_wait();
			count += n;
		}

		switch (dir_type) {
		case 'a':
			path.base()[path_len] = '\0';
			path.append("a");
			write(depth);
			[[fallthrough]];

		case 'b':
			path.base()[path_len] = '\0';
			path.append("b");
			write(depth);
			return;

		default:
			error("bad directory ", Char(dir_type), " at the end of '", path, "'");
			throw Exception();
		}
	}

	Write_test(Vfs::File_system &vfs, Genode::Allocator &alloc,
	           char const *parent, Vfs::Env::Io &io)
	:
		Stress_test(vfs, alloc, parent), _io(io)
	{
		size_t path_len = strlen(path.base());
		try {
			path.append("/a");
			write(1);

			path.base()[path_len] = '\0';
			path.append("/b");
			write(1);
		} catch (...) {
			error("failed at ",path," after writing ",count," bytes");
			throw;
		}
	}

	Vfs::file_size wait()
	{
		return count;
	}
};


struct Read_test : public Stress_test
{
	Vfs::Env::Io &_io;

	void read(int depth)
	{
		if (++depth > MAX_DEPTH) return;

		size_t path_len = 1+strlen(path.base());
		char dir_type = *(path.base()+(path_len-2));

		using namespace Vfs;

		path.append("/c");
		{
			Vfs_handle *handle = nullptr;
			assert_open(vfs.open(
				path.base(), Directory_service::OPEN_MODE_RDONLY, &handle, alloc));
			Vfs_handle::Guard guard(handle);

			char tmp[MAX_PATH_LEN];
			size_t n;
			handle->fs().queue_read(handle, sizeof(tmp));

			Vfs::File_io_service::Read_result read_result;

			Byte_range_ptr const dst { tmp, sizeof(tmp) };

			while ((read_result =
			        handle->fs().complete_read(handle, dst, n)) ==
			       Vfs::File_io_service::READ_QUEUED)
				_io.commit_and_wait();

			assert_read(read_result);

			if (strcmp(path.base(), tmp, (size_t)n))
				error("read returned bad data");
			count += n;
		}

		switch (dir_type) {
		case 'a':
			path.base()[path_len] = '\0';
			path.append("a");
			read(depth);
			[[fallthrough]];

		case 'b':
			path.base()[path_len] = '\0';
			path.append("/b");
			read(depth);
			return;

		default:
			error("bad directory ", Char(dir_type), " at the end of '", path, "'");
			throw Exception();
		}
	}

	Read_test(Vfs::File_system &vfs, Genode::Allocator &alloc, char const *parent,
	          Vfs::Env::Io &io)
	:
		Stress_test(vfs, alloc, parent), _io(io)
	{
		size_t path_len = strlen(path.base());
		try {
			path.append("/a");
			read(1);

			path.base()[path_len] = '\0';
			path.append("/b");
			read(1);
		} catch (...) {
			error("failed at ",path," after reading ",count," bytes");
			throw;
		}
	}

	Vfs::file_size wait()
	{
		return count;
	}
};


struct Unlink_test : public Stress_test
{
	Vfs::Env::Io &_io;

	void empty_dir(char const *path)
	{
		::Path subpath(path);
		subpath.append("/");

		Vfs::Vfs_handle *dir_handle;
		assert_opendir(vfs.opendir(path, false, &dir_handle, alloc));

		Vfs::Directory_service::Dirent dirent { };
		for (Vfs::file_size i = vfs.num_dirent(path); i;) {
			dir_handle->seek(--i * sizeof(dirent));
			dir_handle->fs().queue_read(dir_handle, sizeof(dirent));

			Byte_range_ptr const dst { (char*)&dirent, sizeof(dirent) };
			size_t out_count;

			while (dir_handle->fs().complete_read(dir_handle, dst, out_count) ==
			       Vfs::File_io_service::READ_QUEUED)
				_io.commit_and_wait();

			subpath.append(dirent.name.buf);
			switch (dirent.type) {
			case Vfs::Directory_service::Dirent_type::END:
				error("reached the end prematurely");
				throw Exception();

			case Vfs::Directory_service::Dirent_type::DIRECTORY:
				empty_dir(subpath.base());
				[[fallthrough]];

			default:
				try {
					assert_unlink(vfs.unlink(subpath.base()));
					++count;
				} catch (...) {
					error("unlink ", subpath," failed");
					throw;
				}
				subpath.strip_last_element();
			}
		}

		dir_handle->close();
	}

	Unlink_test(Vfs::File_system &vfs, Genode::Allocator &alloc,
	            char const *parent, Vfs::Env::Io &io)
	:
		Stress_test(vfs, alloc, parent), _io(io)
	{
		typedef Vfs::Directory_service::Unlink_result Result;
		try {
			Result r = vfs.unlink(path.base());
			switch (r) {
			case Result::UNLINK_ERR_NOT_EMPTY:
				log("recursive unlink not supported");
				empty_dir(path.base());
				r = vfs.unlink(path.base());
				[[fallthrough]];

			case Result::UNLINK_OK:
				log("recursive unlink supported");
				++count;
				return;

			default: break;
			}
			assert_unlink(r);
		} catch (...) {
			error("unlink ",path," failed");
			throw;
		}
	}

	Vfs::file_size wait()
	{
		return count;
	}
};

void die(Genode::Env &env, int code) { env.parent().exit(code); }

void Component::construct(Genode::Env &env)
{
	enum { ROOT_TREE_COUNT = 6 };

	Genode::Heap heap(env.ram(), env.rm());

	Attached_rom_dataspace config_rom(env, "config");
	Xml_node const config_xml = config_rom.xml();

	Vfs::Simple_env vfs_env { env, heap, config_xml.sub_node("vfs") };

	Vfs::File_system &vfs_root = vfs_env.root_dir();

	Vfs::Vfs_handle *vfs_root_handle;
	vfs_root.opendir("/", false, &vfs_root_handle, heap);

	auto vfs_root_sync = [&] ()
	{
		while (!vfs_root_handle->fs().queue_sync(vfs_root_handle))
			vfs_env.io().commit_and_wait();

		while (vfs_root_handle->fs().complete_sync(vfs_root_handle) ==
		       Vfs::File_io_service::SYNC_QUEUED)
			vfs_env.io().commit_and_wait();
	};

	String<Vfs::MAX_PATH_LEN> path { };

	MAX_DEPTH = config_xml.attribute_value("depth", 16U);

	uint64_t elapsed_ms;
	Timer::Connection timer(env);

	/* populate the directory file system at / */
	vfs_root.num_dirent("/");

	size_t initial_consumption = env.pd().used_ram().value;

	/**************************
	 ** Generate directories **
	 **************************/
	{
		Vfs::file_size count = 0;
		log("generating directory surface...");
		elapsed_ms = timer.elapsed_ms();

		for (int i = 0; i < ROOT_TREE_COUNT; ++i) {
			path = { "/", i };
			Vfs::Vfs_handle *dir_handle;
			vfs_root.opendir(path.string(), true, &dir_handle, heap);
			dir_handle->close();
			Mkdir_test test(vfs_root, heap, path.string());
			count += test.wait();
		}
		elapsed_ms = timer.elapsed_ms() - elapsed_ms;

		vfs_root_sync();

		if (count > 0)
			log("created ",count," empty directories, ",
			    (elapsed_ms*1000)/count,"μs/op , ",
			    env.pd().used_ram().value/1024,"KiB consumed");
	}


	/********************
	 ** Generate files **
	 ********************/
	{
		Vfs::file_size count = 0;
		log("generating files...");
		elapsed_ms = timer.elapsed_ms();

		for (int i = 0; i < ROOT_TREE_COUNT; ++i) {
			path = { "/", i };
			Populate_test test(vfs_root, heap, path.string());
			count += test.wait();
		}

		elapsed_ms = timer.elapsed_ms() - elapsed_ms;

		vfs_root_sync();

		if (count > 0)
			log("created ",count," empty files, ",
			    (elapsed_ms*1000)/count,"μs/op, ",
			    env.pd().used_ram().value/1024,"KiB consumed");
	}


	/*****************
	 ** Write files **
	 *****************/

	if (!config_xml.attribute_value("write", true)) {
		elapsed_ms = timer.elapsed_ms();
		log("total: ",elapsed_ms,"ms, ",env.pd().used_ram().value/1024,"K consumed");
		return die(env, 0);
	}
	{
		Vfs::file_size count = 0;
		log("writing files...");
		elapsed_ms = timer.elapsed_ms();

		for (int i = 0; i < ROOT_TREE_COUNT; ++i) {
<<<<<<< HEAD
			snprintf(path, 3, "/%d", i);
			Write_test test(vfs_root, heap, path, vfs_env.io());
=======
			path = { "/", i };
			Write_test test(vfs_root, heap, path.string(), vfs_env.io());
>>>>>>> 2e76374a
			count += test.wait();

		}

		elapsed_ms = timer.elapsed_ms() - elapsed_ms;

		vfs_root_sync();

		if (elapsed_ms > 0)
			log("wrote ",count," bytes, ",
			    count/elapsed_ms,"kB/s, ",
			    env.pd().used_ram().value/1024,"KiB consumed");
		else
			log("wrote ",count," bytes, ",
			    env.pd().used_ram().value/1024,"KiB consumed");
	}


	/*****************
	 ** Read files **
	 *****************/

	if (!config_xml.attribute_value("read", true)) {
		elapsed_ms = timer.elapsed_ms();

		log("total: ",elapsed_ms,"ms, ",env.pd().used_ram().value/1024,"KiB consumed");
		return die(env, 0);
	}
	{
		Vfs::file_size count = 0;
		log("reading files...");
		elapsed_ms = timer.elapsed_ms();

		for (int i = 0; i < ROOT_TREE_COUNT; ++i) {
<<<<<<< HEAD
			snprintf(path, 3, "/%d", i);
			Read_test test(vfs_root, heap, path, vfs_env.io());
=======
			path = { "/", i };
			Read_test test(vfs_root, heap, path.string(), vfs_env.io());
>>>>>>> 2e76374a
			count += test.wait();
		}

		elapsed_ms = timer.elapsed_ms() - elapsed_ms;

		vfs_root_sync();

		if (elapsed_ms > 0)
			log("read ",count," bytes, ",
			    count/elapsed_ms,"kB/s, ",
			    env.pd().used_ram().value/1024,"KiB consumed");
		else
			log("read ",count," bytes, ",
			    env.pd().used_ram().value/1024,"KiB consumed");
	}


	/******************
	 ** Unlink files **
	 ******************/

	if (!config_xml.attribute_value("unlink", true)) {
		elapsed_ms = timer.elapsed_ms();
		log("total: ",elapsed_ms,"ms, ",env.pd().used_ram().value/1024,"KiB consumed");
		return die(env, 0);

	}
	{
		Vfs::file_size count = 0;

		log("unlink files...");
		elapsed_ms = timer.elapsed_ms();

		for (int i = 0; i < ROOT_TREE_COUNT; ++i) {
<<<<<<< HEAD
			snprintf(path, 3, "/%d", i);
			Unlink_test test(vfs_root, heap, path, vfs_env.io());
=======
			path = { "/", i };
			Unlink_test test(vfs_root, heap, path.string(), vfs_env.io());
>>>>>>> 2e76374a
			count += test.wait();

		}

		elapsed_ms = timer.elapsed_ms() - elapsed_ms;

		vfs_root_sync();

		log("unlinked ",count," files in ",elapsed_ms,"ms, ",
		    env.pd().used_ram().value/1024,"KiB consumed");
	}

	log("total: ",timer.elapsed_ms(),"ms, ",
	    env.pd().used_ram().value/1024,"KiB consumed");

	size_t outstanding = env.pd().used_ram().value - initial_consumption;
	if (outstanding) {
		if (outstanding < 1024)
			error(outstanding, "B not freed after unlink and sync!");
		else
			error(outstanding/1024,"KiB not freed after unlink and sync!");
	}

	die(env, 0);
}<|MERGE_RESOLUTION|>--- conflicted
+++ resolved
@@ -620,13 +620,8 @@
 		elapsed_ms = timer.elapsed_ms();
 
 		for (int i = 0; i < ROOT_TREE_COUNT; ++i) {
-<<<<<<< HEAD
-			snprintf(path, 3, "/%d", i);
-			Write_test test(vfs_root, heap, path, vfs_env.io());
-=======
 			path = { "/", i };
 			Write_test test(vfs_root, heap, path.string(), vfs_env.io());
->>>>>>> 2e76374a
 			count += test.wait();
 
 		}
@@ -661,13 +656,8 @@
 		elapsed_ms = timer.elapsed_ms();
 
 		for (int i = 0; i < ROOT_TREE_COUNT; ++i) {
-<<<<<<< HEAD
-			snprintf(path, 3, "/%d", i);
-			Read_test test(vfs_root, heap, path, vfs_env.io());
-=======
 			path = { "/", i };
 			Read_test test(vfs_root, heap, path.string(), vfs_env.io());
->>>>>>> 2e76374a
 			count += test.wait();
 		}
 
@@ -702,13 +692,8 @@
 		elapsed_ms = timer.elapsed_ms();
 
 		for (int i = 0; i < ROOT_TREE_COUNT; ++i) {
-<<<<<<< HEAD
-			snprintf(path, 3, "/%d", i);
-			Unlink_test test(vfs_root, heap, path, vfs_env.io());
-=======
 			path = { "/", i };
 			Unlink_test test(vfs_root, heap, path.string(), vfs_env.io());
->>>>>>> 2e76374a
 			count += test.wait();
 
 		}
