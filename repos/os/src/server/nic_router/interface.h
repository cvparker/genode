/*
 * \brief  A net interface in form of a signal-driven NIC-packet handler
 * \author Martin Stein
 * \date   2016-08-24
 */

/*
 * Copyright (C) 2016-2017 Genode Labs GmbH
 *
 * This file is part of the Genode OS framework, which is distributed
 * under the terms of the GNU Affero General Public License version 3.
 */

#ifndef _INTERFACE_H_
#define _INTERFACE_H_

/* local includes */
#include <link.h>
#include <arp_waiter.h>
#include <l3_protocol.h>
#include <dhcp_client.h>
#include <dhcp_server.h>
#include <list.h>
#include <report.h>

/* Genode includes */
#include <net/dhcp.h>
#include <net/icmp.h>

namespace Genode { class Xml_generator; }

namespace Net {

	enum { PKT_STREAM_QUEUE_SIZE = 1024 };

	/*
	 * In order to be compliant to both the Uplink and the Nic packet stream
	 * types, we use the more base types from the Genode namespace here and
	 * combine them with the same parameters as in the Uplink and Nic
	 * namespaces. I.e., we assume the Uplink and Nic packet stream types to
	 * be factually the same although they are logically independent from each
	 * other.
	 */
	using Packet_descriptor    = Genode::Packet_descriptor;
	using Packet_stream_policy = Genode::Packet_stream_policy<Packet_descriptor, PKT_STREAM_QUEUE_SIZE, PKT_STREAM_QUEUE_SIZE, char>;
	using Packet_stream_sink   = Genode::Packet_stream_sink<Packet_stream_policy>;
	using Packet_stream_source = Genode::Packet_stream_source<Packet_stream_policy>;

	using Domain_name = Genode::String<160>;
	class Ipv4_config;
	class Forward_rule_tree;
	class Transport_rule_list;
	class Ethernet_frame;
	class Arp_packet;
	class Interface_policy;
	class Interface;
	using Interface_list = List<Interface>;
	class Interface_link_stats;
	class Interface_object_stats;
	class Dhcp_server;
	class Configuration;
	class Domain;
}


struct Net::Interface_object_stats
{
	Genode::size_t alive     { 0 };
	Genode::size_t destroyed { 0 };

	void report(Genode::Xml_generator &xml);

	~Interface_object_stats();
};


struct Net::Interface_link_stats
{
	Genode::size_t refused_for_ram           { 0 };
	Genode::size_t refused_for_ports         { 0 };
	Genode::size_t opening                   { 0 };
	Genode::size_t open                      { 0 };
	Genode::size_t closing                   { 0 };
	Genode::size_t closed                    { 0 };
	Genode::size_t dissolved_timeout_opening { 0 };
	Genode::size_t dissolved_timeout_open    { 0 };
	Genode::size_t dissolved_timeout_closing { 0 };
	Genode::size_t dissolved_timeout_closed  { 0 };
	Genode::size_t dissolved_no_timeout      { 0 };
	Genode::size_t destroyed                 { 0 };

	void report(Genode::Xml_generator &xml);

	~Interface_link_stats();
};


struct Net::Interface_policy
{
	virtual Domain_name determine_domain_name() const = 0;

	virtual void handle_config(Configuration const &config) = 0;

	virtual Genode::Session_label const &label() const = 0;

	virtual void handle_domain_ready_state(bool) = 0;

	virtual bool interface_link_state() const = 0;

	virtual void report(Genode::Xml_generator &) const { throw Report::Empty(); }

	virtual ~Interface_policy() { }
};


class Net::Interface : private Interface_list::Element
{
	friend class List<Interface>;
	friend class Genode::List<Interface>;

	private:

		using Signal_handler            = Genode::Signal_handler<Interface>;
		using Signal_context_capability = Genode::Signal_context_capability;

		enum { IPV4_TIME_TO_LIVE          = 64 };
		enum { MAX_FREE_OPS_PER_EMERGENCY = 1024 };

		struct Dismiss_link       : Genode::Exception { };
		struct Dismiss_arp_waiter : Genode::Exception { };

		struct Update_domain
		{
			Domain &old_domain;
			Domain &new_domain;

			Update_domain(Domain &old_domain,
			              Domain &new_domain)
			:
				old_domain(old_domain),
				new_domain(new_domain)
			{ }
		};

		Packet_stream_sink                   &_sink;
		Packet_stream_source                 &_source;
		Signal_handler                        _pkt_stream_signal_handler;
		Mac_address                    const  _router_mac;
		Mac_address                    const  _mac;
		Reference<Configuration>              _config;
		Interface_policy                     &_policy;
		Cached_timer                         &_timer;
		Genode::Allocator                    &_alloc;
		Pointer<Domain>                       _domain                    { };
		Arp_waiter_list                       _own_arp_waiters           { };
		Link_list                             _tcp_links                 { };
		Link_list                             _udp_links                 { };
		Link_list                             _icmp_links                { };
		Link_list                             _dissolved_tcp_links       { };
		Link_list                             _dissolved_udp_links       { };
		Link_list                             _dissolved_icmp_links      { };
		Dhcp_allocation_tree                  _dhcp_allocations          { };
		Dhcp_allocation_list                  _released_dhcp_allocations { };
		Genode::Constructible<Dhcp_client>    _dhcp_client               { };
		Interface_list                       &_interfaces;
		Genode::Constructible<Update_domain>  _update_domain             { };
		Interface_link_stats                  _udp_stats                 { };
		Interface_link_stats                  _tcp_stats                 { };
		Interface_link_stats                  _icmp_stats                { };
		Interface_object_stats                _arp_stats                 { };
		Interface_object_stats                _dhcp_stats                { };
		unsigned long                         _dropped_fragm_ipv4        { 0 };

		void _new_link(L3_protocol             const  protocol,
		               Link_side_id            const &local_id,
		               Pointer<Port_allocator_guard>  remote_port_alloc,
		               Domain                        &remote_domain,
		               Link_side_id            const &remote_id);

		void _destroy_released_dhcp_allocations(Domain &local_domain);

		void _destroy_dhcp_allocation(Dhcp_allocation &allocation,
		                              Domain          &local_domain);

		void _release_dhcp_allocation(Dhcp_allocation &allocation,
		                              Domain          &local_domain);

		void _new_dhcp_allocation(Ethernet_frame &eth,
		                          Dhcp_packet    &dhcp,
		                          Dhcp_server    &dhcp_srv,
		                          Domain         &local_domain);

		void _send_dhcp_reply(Dhcp_server               const &dhcp_srv,
		                      Mac_address               const &eth_dst,
		                      Mac_address               const &client_mac,
		                      Ipv4_address              const &client_ip,
		                      Dhcp_packet::Message_type        msg_type,
		                      Genode::uint32_t                 xid,
		                      Ipv4_address_prefix       const &local_intf);

		void _send_icmp_echo_reply(Ethernet_frame &eth,
		                           Ipv4_packet    &ip,
		                           Icmp_packet    &icmp,
		                           Genode::size_t  icmp_sz,
		                           Size_guard     &size_guard);

		Forward_rule_tree &_forward_rules(Domain            &local_domain,
		                                  L3_protocol const  prot) const;

		Transport_rule_list &_transport_rules(Domain            &local_domain,
		                                      L3_protocol const  prot) const;

		void _handle_arp(Ethernet_frame       &eth,
		                 Size_guard           &size_guard,
		                 Domain               &local_domain);

		void _handle_arp_reply(Ethernet_frame       &eth,
		                       Size_guard           &size_guard,
		                       Arp_packet           &arp,
		                       Domain               &local_domain);

		void _handle_arp_request(Ethernet_frame       &eth,
		                         Size_guard           &size_guard,
		                         Arp_packet           &arp,
		                         Domain               &local_domain);

		void _send_arp_reply(Ethernet_frame &request_eth,
		                     Arp_packet     &request_arp);

		void _handle_dhcp_request(Ethernet_frame            &eth,
		                          Dhcp_packet               &dhcp,
		                          Domain                    &local_domain,
		                          Ipv4_address_prefix const &local_intf);

		void _handle_ip(Ethernet_frame          &eth,
		                Size_guard              &size_guard,
		                Packet_descriptor const &pkt,
		                Domain                  &local_domain);

		void _handle_icmp_query(Ethernet_frame          &eth,
		                        Size_guard              &size_guard,
		                        Ipv4_packet             &ip,
		                        Internet_checksum_diff  &ip_icd,
		                        Packet_descriptor const &pkt,
		                        L3_protocol              prot,
		                        void                    *prot_base,
		                        Genode::size_t           prot_size,
		                        Domain                  &local_domain);

		void _handle_icmp_error(Ethernet_frame          &eth,
		                        Size_guard              &size_guard,
		                        Ipv4_packet             &ip,
		                        Internet_checksum_diff  &ip_icd,
		                        Packet_descriptor const &pkt,
		                        Domain                  &local_domain,
		                        Icmp_packet             &icmp,
		                        Genode::size_t           icmp_sz);

		void _handle_icmp(Ethernet_frame            &eth,
		                  Size_guard                &size_guard,
		                  Ipv4_packet               &ip,
		                  Internet_checksum_diff    &ip_icd,
		                  Packet_descriptor   const &pkt,
		                  L3_protocol                prot,
		                  void                      *prot_base,
		                  Genode::size_t             prot_size,
		                  Domain                    &local_domain,
		                  Ipv4_address_prefix const &local_intf);

		void _adapt_eth(Ethernet_frame          &eth,
		                Ipv4_address      const &dst_ip,
		                Packet_descriptor const &pkt,
		                Domain                  &remote_domain);

		void _nat_link_and_pass(Ethernet_frame         &eth,
		                        Size_guard             &size_guard,
		                        Ipv4_packet            &ip,
		                        Internet_checksum_diff &ip_icd,
		                        L3_protocol      const  prot,
		                        void            *const  prot_base,
		                        Genode::size_t   const  prot_size,
		                        Link_side_id     const &local_id,
		                        Domain                 &local_domain,
		                        Domain                 &remote_domain);

		void _broadcast_arp_request(Ipv4_address const &src_ip,
		                            Ipv4_address const &dst_ip);

		void _domain_broadcast(Ethernet_frame &eth,
		                       Size_guard     &size_guard,
		                       Domain         &local_domain);

		void _pass_prot_to_domain(Domain                       &domain,
		                          Ethernet_frame               &eth,
		                          Size_guard                   &size_guard,
		                          Ipv4_packet                  &ip,
		                          Internet_checksum_diff const &ip_icd,
		                          L3_protocol            const  prot,
		                          void                  *const  prot_base,
		                          Genode::size_t         const  prot_size);

		void _handle_pkt();

		void _continue_handle_eth(Domain            const &domain,
		                          Packet_descriptor const &pkt);

		Ipv4_address const &_router_ip() const;

		void _handle_eth(void              *const  eth_base,
		                 Size_guard               &size_guard,
		                 Packet_descriptor  const &pkt);

		void _handle_eth(Ethernet_frame           &eth,
		                 Size_guard               &size_guard,
		                 Packet_descriptor  const &pkt,
		                 Domain                   &local_domain);

		void _ack_packet(Packet_descriptor const &pkt);

		void _send_submit_pkt(Genode::Packet_descriptor   &pkt,
		                      void                      * &pkt_base,
		                      Genode::size_t               pkt_size);

		void _update_dhcp_allocations(Domain &old_domain,
                                      Domain &new_domain);

		void _update_own_arp_waiters(Domain &domain);

		void _update_udp_tcp_links(L3_protocol  prot,
		                           Domain      &cln_dom);

		void _update_icmp_links(Domain &cln_dom);

		bool _try_update_link(Link        &link,
		                      Domain      &new_srv_dom,
		                      L3_protocol  prot,
		                      Domain      &cln_dom);

<<<<<<< HEAD
		void _dismiss_link_log(Link       &link,
		                       char const *reason);
=======
		void _dismiss_link(Link &link);
>>>>>>> 2e76374a

		void _update_domain_object(Domain &new_domain);

		void _detach_from_domain_raw();

		void _detach_from_domain();

		void _attach_to_domain_raw(Domain &domain);

		void _apply_foreign_arp();

		void _failed_to_send_packet_link();

		void _failed_to_send_packet_submit();

		void _failed_to_send_packet_alloc();

		void _send_icmp_dst_unreachable(Ipv4_address_prefix const &local_intf,
		                                Ethernet_frame      const &req_eth,
		                                Ipv4_packet         const &req_ip,
		                                Icmp_packet::Code   const  code);

		bool link_state() const;

		void _handle_pkt_stream_signal();

		void _reset_and_refetch_domain_ready_state();

		void _refetch_domain_ready_state();

	public:

		struct Free_resources_and_retry_handle_eth : Genode::Exception { L3_protocol prot; Free_resources_and_retry_handle_eth(L3_protocol prot = (L3_protocol)0) : prot(prot) { } };
		struct Bad_send_dhcp_args                  : Genode::Exception { };
		struct Bad_transport_protocol              : Genode::Exception { };
		struct Bad_network_protocol                : Genode::Exception { };
		struct Packet_postponed                    : Genode::Exception { };
		struct Alloc_dhcp_msg_buffer_failed        : Genode::Exception { };

		struct Drop_packet : Genode::Exception
		{
			char const *reason;

			Drop_packet(char const *reason) : reason(reason) { }
		};

		Interface(Genode::Entrypoint     &ep,
		          Cached_timer           &timer,
		          Mac_address      const  router_mac,
		          Genode::Allocator      &alloc,
		          Mac_address      const  mac,
		          Configuration          &config,
		          Interface_list         &interfaces,
		          Packet_stream_sink     &sink,
		          Packet_stream_source   &source,
		          Interface_policy       &policy);

		virtual ~Interface();

		void dhcp_allocation_expired(Dhcp_allocation &allocation);

		template <typename FUNC>
		void send(Genode::size_t pkt_size, FUNC && write_to_pkt)
		{
			if (!link_state()) {
				_failed_to_send_packet_link();
				return;
			}
			if (!_source.ready_to_submit()) {
				_failed_to_send_packet_submit();
				return;
			}
			_source.alloc_packet_attempt(pkt_size).with_result(
				[&] (Packet_descriptor pkt)
				{
					void *pkt_base { _source.packet_content(pkt) };
					Size_guard size_guard(pkt_size);
					write_to_pkt(pkt_base, size_guard);
					_send_submit_pkt(pkt, pkt_base, pkt_size);
				},
				[&] (Packet_stream_source::Alloc_packet_error)
				{
					_failed_to_send_packet_alloc();
				}
			);
		}

		void send(Ethernet_frame &eth,
		          Size_guard     &size_guard);

		Link_list &dissolved_links(L3_protocol const protocol);

		Link_list &links(L3_protocol const protocol);

		void cancel_arp_waiting(Arp_waiter &waiter);

		void handle_config_1(Configuration &config);

		void handle_config_2();

		void handle_config_3();

		void attach_to_domain();

		void detach_from_ip_config(Domain &domain);

		void attach_to_ip_config(Domain            &domain,
		                         Ipv4_config const &ip_config);

		void detach_from_remote_ip_config();

		void attach_to_remote_ip_config();

		void attach_to_domain_finish();

		void handle_interface_link_state();

		void report(Genode::Xml_generator &xml);

		void handle_domain_ready_state(bool state);

		void destroy_link(Link &link);


		/***************
		 ** Accessors **
		 ***************/

		Configuration       const &config()                    const { return _config(); }
		Domain                    &domain()                          { return _domain(); }
		Mac_address         const &router_mac()                const { return _router_mac; }
		Mac_address         const &mac()                       const { return _mac; }
		Arp_waiter_list           &own_arp_waiters()                 { return _own_arp_waiters; }
		Signal_context_capability  pkt_stream_signal_handler() const { return _pkt_stream_signal_handler; }
		Interface_link_stats      &udp_stats()                       { return _udp_stats; }
		Interface_link_stats      &tcp_stats()                       { return _tcp_stats; }
		Interface_link_stats      &icmp_stats()                      { return _icmp_stats; }
		Interface_object_stats    &arp_stats()                       { return _arp_stats; }
		Interface_object_stats    &dhcp_stats()                      { return _dhcp_stats; }
		void                       wakeup_source()                   { _source.wakeup(); }
		void                       wakeup_sink()                     { _sink.wakeup(); }
};

#endif /* _INTERFACE_H_ */<|MERGE_RESOLUTION|>--- conflicted
+++ resolved
@@ -336,12 +336,7 @@
 		                      L3_protocol  prot,
 		                      Domain      &cln_dom);
 
-<<<<<<< HEAD
-		void _dismiss_link_log(Link       &link,
-		                       char const *reason);
-=======
 		void _dismiss_link(Link &link);
->>>>>>> 2e76374a
 
 		void _update_domain_object(Domain &new_domain);
 
