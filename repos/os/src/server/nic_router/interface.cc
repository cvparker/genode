/*
 * \brief  A net interface in form of a signal-driven NIC-packet handler
 * \author Martin Stein
 * \date   2016-08-24
 */

/*
 * Copyright (C) 2016-2017 Genode Labs GmbH
 *
 * This file is part of the Genode OS framework, which is distributed
 * under the terms of the GNU Affero General Public License version 3.
 */

/* Genode includes */
#include <net/tcp.h>
#include <net/udp.h>
#include <net/icmp.h>
#include <net/arp.h>
#include <net/internet_checksum.h>
#include <base/quota_guard.h>

/* local includes */
#include <interface.h>
#include <configuration.h>
#include <l3_protocol.h>

using namespace Net;
using Genode::Deallocator;
using Genode::size_t;
using Genode::uint32_t;
using Genode::addr_t;
using Genode::log;
using Genode::error;
using Genode::Exception;
using Genode::Out_of_ram;
using Genode::Out_of_caps;
using Genode::Constructible;
using Genode::Reconstructible;
using Genode::Signal_context_capability;
using Genode::Signal_transmitter;
using Dhcp_options = Dhcp_packet::Options_aggregator<Size_guard>;


/***************
 ** Utilities **
 ***************/

enum {

	ETHERNET_HEADER_SIZE = sizeof(Ethernet_frame),

	ETHERNET_DATA_SIZE_WITH_ARP =
		sizeof(Arp_packet) + ETHERNET_HEADER_SIZE < Ethernet_frame::MIN_SIZE ?
			Ethernet_frame::MIN_SIZE - ETHERNET_HEADER_SIZE :
			sizeof(Arp_packet),

	ETHERNET_CRC_SIZE = sizeof(Genode::uint32_t),

	ARP_PACKET_SIZE =
		ETHERNET_HEADER_SIZE +
		ETHERNET_DATA_SIZE_WITH_ARP +
		ETHERNET_CRC_SIZE,
};


template <typename LINK_TYPE>
static void _destroy_dissolved_links(Link_list   &dissolved_links,
                                     Deallocator &dealloc)
{
	while (Link *link = dissolved_links.first()) {
		dissolved_links.remove(link);
		destroy(dealloc, static_cast<LINK_TYPE *>(link));
	}
}


template <typename LINK_TYPE>
static void _destroy_link(Link        &link,
                          Link_list   &links,
                          Deallocator &dealloc)
{
	link.dissolve(false);
	links.remove(&link);
	destroy(dealloc, static_cast<LINK_TYPE *>(&link));
}


template <typename LINK_TYPE>
static void _destroy_links(Link_list   &links,
                           Link_list   &dissolved_links,
                           Deallocator &dealloc)
{
	_destroy_dissolved_links<LINK_TYPE>(dissolved_links, dealloc);
	while (Link *link = links.first()) {
		_destroy_link<LINK_TYPE>(*link, links, dealloc); }
}


template <typename LINK_TYPE>
static void _destroy_some_links(Link_list     &links,
                                Link_list     &dissolved_links,
                                Deallocator   &dealloc,
                                unsigned long &max)
{
	if (!max) {
		return; }

	while (Link *link = dissolved_links.first()) {
		dissolved_links.remove(link);
		destroy(dealloc, static_cast<LINK_TYPE *>(link));
		if (!--max) {
			return; }
	}
	while (Link *link = links.first()) {
		_destroy_link<LINK_TYPE>(*link, links, dealloc);
		if (!--max) {
			return; }
	}
}


static void _link_packet(L3_protocol  const  prot,
                         void        *const  prot_base,
                         Link               &link,
                         bool         const  client)
{
	switch (prot) {
	case L3_protocol::TCP:
		if (client) {
			static_cast<Tcp_link *>(&link)->client_packet(*(Tcp_packet *)(prot_base));
			return;
		} else {
			static_cast<Tcp_link *>(&link)->server_packet(*(Tcp_packet *)(prot_base));
			return;
		}
	case L3_protocol::UDP:
		if (client) {
			static_cast<Udp_link *>(&link)->client_packet();
			return;
		} else {
			static_cast<Udp_link *>(&link)->server_packet();
			return;
		}
		return;
	case L3_protocol::ICMP:
		if (client) {
			static_cast<Icmp_link *>(&link)->client_packet();
			return;
		} else {
			static_cast<Icmp_link *>(&link)->server_packet();
			return;
		}
		return;
	default: throw Interface::Bad_transport_protocol(); }
}


static void _update_checksum(L3_protocol   const prot,
                             void         *const prot_base,
                             size_t        const prot_size,
                             Ipv4_address  const src,
                             Ipv4_address  const dst,
                             size_t        const ip_size)
{
	switch (prot) {
	case L3_protocol::TCP:
		((Tcp_packet *)prot_base)->update_checksum(src, dst, prot_size);
		return;
	case L3_protocol::UDP:
		((Udp_packet *)prot_base)->update_checksum(src, dst);
		return;
	case L3_protocol::ICMP:
		{
			Icmp_packet &icmp = *(Icmp_packet *)prot_base;
			icmp.update_checksum(ip_size - sizeof(Ipv4_packet) -
			                               sizeof(Icmp_packet));
			return;
		}
	default: throw Interface::Bad_transport_protocol(); }
}


static Port _dst_port(L3_protocol const prot, void *const prot_base)
{
	switch (prot) {
	case L3_protocol::TCP:  return (*(Tcp_packet *)prot_base).dst_port();
	case L3_protocol::UDP:  return (*(Udp_packet *)prot_base).dst_port();
	case L3_protocol::ICMP: return Port((*(Icmp_packet *)prot_base).query_id());
	default: throw Interface::Bad_transport_protocol(); }
}


static void _dst_port(L3_protocol  const prot,
                      void        *const prot_base,
                      Port         const port)
{
	switch (prot) {
	case L3_protocol::TCP:  (*(Tcp_packet *)prot_base).dst_port(port);  return;
	case L3_protocol::UDP:  (*(Udp_packet *)prot_base).dst_port(port);  return;
	case L3_protocol::ICMP: (*(Icmp_packet *)prot_base).query_id(port.value); return;
	default: throw Interface::Bad_transport_protocol(); }
}


static Port _src_port(L3_protocol const prot, void *const prot_base)
{
	switch (prot) {
	case L3_protocol::TCP:  return (*(Tcp_packet *)prot_base).src_port();
	case L3_protocol::UDP:  return (*(Udp_packet *)prot_base).src_port();
	case L3_protocol::ICMP: return Port((*(Icmp_packet *)prot_base).query_id());
	default: throw Interface::Bad_transport_protocol(); }
}


static void _src_port(L3_protocol  const prot,
                      void        *const prot_base,
                      Port         const port)
{
	switch (prot) {
	case L3_protocol::TCP:  ((Tcp_packet *)prot_base)->src_port(port);        return;
	case L3_protocol::UDP:  ((Udp_packet *)prot_base)->src_port(port);        return;
	case L3_protocol::ICMP: ((Icmp_packet *)prot_base)->query_id(port.value); return;
	default: throw Interface::Bad_transport_protocol(); }
}


static void *_prot_base(L3_protocol const  prot,
                        Size_guard        &size_guard,
                        Ipv4_packet       &ip)
{
	switch (prot) {
	case L3_protocol::TCP:  return &ip.data<Tcp_packet>(size_guard);
	case L3_protocol::UDP:  return &ip.data<Udp_packet>(size_guard);
	case L3_protocol::ICMP: return &ip.data<Icmp_packet>(size_guard);
	default: throw Interface::Bad_transport_protocol(); }
}


/**************************
 ** Interface_link_stats **
 **************************/

void Interface_link_stats::report(Genode::Xml_generator &xml)
{
	bool empty = true;

	if (refused_for_ram)   { xml.node("refused_for_ram",   [&] () { xml.attribute("value", refused_for_ram); });   empty = false; }
	if (refused_for_ports) { xml.node("refused_for_ports", [&] () { xml.attribute("value", refused_for_ports); }); empty = false; }

	if (opening) { xml.node("opening", [&] () { xml.attribute("value", opening); }); empty = false; }
	if (open)    { xml.node("open",    [&] () { xml.attribute("value", open);    }); empty = false; }
	if (closing) { xml.node("closing", [&] () { xml.attribute("value", closing); }); empty = false; }
	if (closed)  { xml.node("closed",  [&] () { xml.attribute("value", closed);  }); empty = false; }

	if (dissolved_timeout_opening) { xml.node("dissolved_timeout_opening", [&] () { xml.attribute("value", dissolved_timeout_opening); }); empty = false; }
	if (dissolved_timeout_open)    { xml.node("dissolved_timeout_open",    [&] () { xml.attribute("value", dissolved_timeout_open);    }); empty = false; }
	if (dissolved_timeout_closing) { xml.node("dissolved_timeout_closing", [&] () { xml.attribute("value", dissolved_timeout_closing); }); empty = false; }
	if (dissolved_timeout_closed)  { xml.node("dissolved_timeout_closed",  [&] () { xml.attribute("value", dissolved_timeout_closed);  }); empty = false; }
	if (dissolved_no_timeout)      { xml.node("dissolved_no_timeout",      [&] () { xml.attribute("value", dissolved_no_timeout);      }); empty = false; }

	if (destroyed) { xml.node("destroyed", [&] () { xml.attribute("value", destroyed); }); empty = false; }

	if (empty) { throw Report::Empty(); }
}


/****************************
 ** Interface_object_stats **
 ****************************/

void Interface_object_stats::report(Genode::Xml_generator &xml)
{
	bool empty = true;

	if (alive)     { xml.node("alive",     [&] () { xml.attribute("value", alive);     }); empty = false; }
	if (destroyed) { xml.node("destroyed", [&] () { xml.attribute("value", destroyed); }); empty = false; }

	if (empty) { throw Report::Empty(); }
}


/***************
 ** Interface **
 ***************/

void Interface::destroy_link(Link &link)
{
	L3_protocol const prot = link.protocol();
	switch (prot) {
	case L3_protocol::TCP:  ::_destroy_link<Tcp_link>(link, links(prot), _alloc);  break;
	case L3_protocol::UDP:  ::_destroy_link<Udp_link>(link, links(prot), _alloc);  break;
	case L3_protocol::ICMP: ::_destroy_link<Icmp_link>(link, links(prot), _alloc); break;
	default: throw Bad_transport_protocol(); }
}


void Interface::_pass_prot_to_domain(Domain                       &domain,
                                     Ethernet_frame               &eth,
                                     Size_guard                   &size_guard,
                                     Ipv4_packet                  &ip,
                                     Internet_checksum_diff const &ip_icd,
                                     L3_protocol            const  prot,
                                     void                  *const  prot_base,
                                     size_t                 const  prot_size)
{
	_update_checksum(
		prot, prot_base, prot_size, ip.src(), ip.dst(), ip.total_length());

	ip.update_checksum(ip_icd);
	domain.interfaces().for_each([&] (Interface &interface)
	{
		eth.src(interface._router_mac);
		if (!domain.use_arp()) {
			eth.dst(interface._router_mac);
		}
		interface.send(eth, size_guard);
	});
}


Forward_rule_tree &
Interface::_forward_rules(Domain &local_domain, L3_protocol const prot) const
{
	switch (prot) {
	case L3_protocol::TCP: return local_domain.tcp_forward_rules();
	case L3_protocol::UDP: return local_domain.udp_forward_rules();
	default: throw Bad_transport_protocol(); }
}


Transport_rule_list &
Interface::_transport_rules(Domain &local_domain, L3_protocol const prot) const
{
	switch (prot) {
	case L3_protocol::TCP: return local_domain.tcp_rules();
	case L3_protocol::UDP: return local_domain.udp_rules();
	default: throw Bad_transport_protocol(); }
}


void Interface::_attach_to_domain_raw(Domain &domain)
{
	_domain = domain;
	_refetch_domain_ready_state();
	_interfaces.remove(this);
	domain.attach_interface(*this);
}


void Interface::_detach_from_domain_raw()
{
	Domain &domain = _domain();
	domain.detach_interface(*this);
	_interfaces.insert(this);
	_domain = Pointer<Domain>();
	_refetch_domain_ready_state();

	domain.add_dropped_fragm_ipv4(_dropped_fragm_ipv4);
	domain.tcp_stats().dissolve_interface(_tcp_stats);
	domain.udp_stats().dissolve_interface(_udp_stats);
	domain.icmp_stats().dissolve_interface(_icmp_stats);
	domain.arp_stats().dissolve_interface(_arp_stats);
	domain.dhcp_stats().dissolve_interface(_dhcp_stats);
}


void Interface::_update_domain_object(Domain &new_domain) {

	/* detach raw */
	Domain &old_domain = _domain();
	old_domain.interface_updates_domain_object(*this);
	_interfaces.insert(this);
	_domain = Pointer<Domain>();
	_refetch_domain_ready_state();

	old_domain.add_dropped_fragm_ipv4(_dropped_fragm_ipv4);
	old_domain.tcp_stats().dissolve_interface(_tcp_stats);
	old_domain.udp_stats().dissolve_interface(_udp_stats);
	old_domain.icmp_stats().dissolve_interface(_icmp_stats);
	old_domain.arp_stats().dissolve_interface(_arp_stats);
	old_domain.dhcp_stats().dissolve_interface(_dhcp_stats);

	/* attach raw */
	_domain = new_domain;
	_refetch_domain_ready_state();
	_interfaces.remove(this);
	new_domain.attach_interface(*this);
}


void Interface::attach_to_domain()
{
	_config().domains().with_element(
		_policy.determine_domain_name(),
		[&] /* match_fn */ (Domain &domain)
		{
			_attach_to_domain_raw(domain);

			/* construct DHCP client if the new domain needs it */
			if (domain.ip_config_dynamic()) {
				_dhcp_client.construct(_timer, *this);
			}
			attach_to_domain_finish();
		},
		[&] /* no_match_fn */ () { }
	);
}


void Interface::attach_to_domain_finish()
{
	if (!link_state()) {
		return; }

	/* if domain has yet no IP config, participate in requesting one */
	Domain &domain = _domain();
	Ipv4_config const &ip_config = domain.ip_config();
	if (!ip_config.valid()) {
		_dhcp_client->discover();
		return;
	}
	attach_to_ip_config(domain, ip_config);
}


void Interface::attach_to_ip_config(Domain            &domain,
                                    Ipv4_config const &ip_config)
{
	/* if others wait for ARP at the domain, participate in requesting it */
	domain.foreign_arp_waiters().for_each([&] (Arp_waiter_list_element &le) {
		_broadcast_arp_request(ip_config.interface().address,
		                       le.object()->ip());
	});
}


void Interface::detach_from_ip_config(Domain &domain)
{
	/* destroy our own ARP waiters */
	while (_own_arp_waiters.first()) {
		cancel_arp_waiting(*_own_arp_waiters.first()->object());
	}
	/* destroy links */
	_destroy_links<Tcp_link> (_tcp_links,  _dissolved_tcp_links,  _alloc);
	_destroy_links<Udp_link> (_udp_links,  _dissolved_udp_links,  _alloc);
	_destroy_links<Icmp_link>(_icmp_links, _dissolved_icmp_links, _alloc);

	/* destroy DHCP allocations */
	_destroy_released_dhcp_allocations(domain);
	while (Dhcp_allocation *allocation = _dhcp_allocations.first()) {
		_dhcp_allocations.remove(*allocation);
		_destroy_dhcp_allocation(*allocation, domain);
	}
	/* dissolve ARP cache entries with the MAC address of this interface */
	domain.arp_cache().destroy_entries_with_mac(_mac);
}


void Interface::handle_domain_ready_state(bool state)
{
	_policy.handle_domain_ready_state(state);
}


void Interface::_refetch_domain_ready_state()
{
	if (_domain.valid()) {
		handle_domain_ready_state(_domain().ready());
	} else {
		handle_domain_ready_state(false);
	}
}


void Interface::_reset_and_refetch_domain_ready_state()
{
	_policy.handle_domain_ready_state(false);
	_refetch_domain_ready_state();
}


void Interface::_detach_from_domain()
{
	try {
		detach_from_ip_config(domain());
		_detach_from_domain_raw();
	}
	catch (Pointer<Domain>::Invalid) { }
}


void
Interface::_new_link(L3_protocol             const  protocol,
                     Link_side_id            const &local,
                     Pointer<Port_allocator_guard>  remote_port_alloc,
                     Domain                        &remote_domain,
                     Link_side_id            const &remote)
{
	switch (protocol) {
	case L3_protocol::TCP:
		try {
			new (_alloc)
				Tcp_link { *this, local, remote_port_alloc, remote_domain,
				           remote, _timer, _config(), protocol, _tcp_stats };
		}
		catch (Out_of_ram)  { throw Free_resources_and_retry_handle_eth(L3_protocol::TCP); }
		catch (Out_of_caps) { throw Free_resources_and_retry_handle_eth(L3_protocol::TCP); }

		break;
	case L3_protocol::UDP:
		try {
			new (_alloc)
				Udp_link { *this, local, remote_port_alloc, remote_domain,
				           remote, _timer, _config(), protocol, _udp_stats };
		}
		catch (Out_of_ram)  { throw Free_resources_and_retry_handle_eth(L3_protocol::UDP); }
		catch (Out_of_caps) { throw Free_resources_and_retry_handle_eth(L3_protocol::UDP); }

		break;
	case L3_protocol::ICMP:
		try {
			new (_alloc)
				Icmp_link { *this, local, remote_port_alloc, remote_domain,
				            remote, _timer, _config(), protocol, _icmp_stats };
		}
		catch (Out_of_ram)  { throw Free_resources_and_retry_handle_eth(L3_protocol::ICMP); }
		catch (Out_of_caps) { throw Free_resources_and_retry_handle_eth(L3_protocol::ICMP); }

		break;
	default: throw Bad_transport_protocol(); }
}


void Interface::dhcp_allocation_expired(Dhcp_allocation &allocation)
{
	_release_dhcp_allocation(allocation, _domain());
	_released_dhcp_allocations.insert(&allocation);
}


Link_list &Interface::links(L3_protocol const protocol)
{
	switch (protocol) {
	case L3_protocol::TCP:  return _tcp_links;
	case L3_protocol::UDP:  return _udp_links;
	case L3_protocol::ICMP: return _icmp_links;
	default: throw Bad_transport_protocol(); }
}


Link_list &Interface::dissolved_links(L3_protocol const protocol)
{
	switch (protocol) {
	case L3_protocol::TCP:  return _dissolved_tcp_links;
	case L3_protocol::UDP:  return _dissolved_udp_links;
	case L3_protocol::ICMP: return _dissolved_icmp_links;
	default: throw Bad_transport_protocol(); }
}


void Interface::_adapt_eth(Ethernet_frame          &eth,
                           Ipv4_address      const &dst_ip,
                           Packet_descriptor const &pkt,
                           Domain                  &remote_domain)
{
	Ipv4_config const &remote_ip_cfg = remote_domain.ip_config();
	if (!remote_ip_cfg.valid()) {
		throw Drop_packet("target domain has yet no IP config");
	}
	if (remote_domain.use_arp()) {

		Ipv4_address const &hop_ip = remote_domain.next_hop(dst_ip);
		remote_domain.arp_cache().find_by_ip(
			hop_ip,
			[&] /* handle_match */ (Arp_cache_entry const &entry)
			{
				eth.dst(entry.mac());
			},
			[&] /* handle_no_match */ ()
			{
				remote_domain.interfaces().for_each([&] (Interface &interface)
				{
					interface._broadcast_arp_request(
						remote_ip_cfg.interface().address, hop_ip);
				});
				try { new (_alloc) Arp_waiter { *this, remote_domain, hop_ip, pkt }; }
				catch (Out_of_ram)  { throw Free_resources_and_retry_handle_eth(); }
				catch (Out_of_caps) { throw Free_resources_and_retry_handle_eth(); }
				throw Packet_postponed();
			}
		);
	}
}


void Interface::_nat_link_and_pass(Ethernet_frame         &eth,
                                   Size_guard             &size_guard,
                                   Ipv4_packet            &ip,
                                   Internet_checksum_diff &ip_icd,
                                   L3_protocol      const  prot,
                                   void            *const  prot_base,
                                   size_t           const  prot_size,
                                   Link_side_id     const &local_id,
                                   Domain                 &local_domain,
                                   Domain                 &remote_domain)
{
	try {
		Pointer<Port_allocator_guard> remote_port_alloc;
		remote_domain.nat_rules().find_by_domain(
			local_domain,
			[&] /* handle_match */ (Nat_rule &nat)
			{
				if(_config().verbose()) {
					log("[", local_domain, "] using NAT rule: ", nat); }

				_src_port(prot, prot_base, nat.port_alloc(prot).alloc());
				ip.src(remote_domain.ip_config().interface().address, ip_icd);
				remote_port_alloc = nat.port_alloc(prot);
			},
			[&] /* no_match */ () { }
		);
		Link_side_id const remote_id = { ip.dst(), _dst_port(prot, prot_base),
		                                 ip.src(), _src_port(prot, prot_base) };
		_new_link(prot, local_id, remote_port_alloc, remote_domain, remote_id);
		_pass_prot_to_domain(
			remote_domain, eth, size_guard, ip, ip_icd, prot, prot_base,
			prot_size);

	} catch (Port_allocator_guard::Out_of_indices) {
		switch (prot) {
		case L3_protocol::TCP:  _tcp_stats.refused_for_ports++;  break;
		case L3_protocol::UDP:  _udp_stats.refused_for_ports++;  break;
		case L3_protocol::ICMP: _icmp_stats.refused_for_ports++; break;
		default: throw Bad_transport_protocol(); }
	}
}


void Interface::_send_dhcp_reply(Dhcp_server               const &dhcp_srv,
                                 Mac_address               const &eth_dst,
                                 Mac_address               const &client_mac,
                                 Ipv4_address              const &client_ip,
                                 Dhcp_packet::Message_type        msg_type,
                                 uint32_t                         xid,
                                 Ipv4_address_prefix       const &local_intf)
{
	enum { PKT_SIZE = 512 };
	send(PKT_SIZE, [&] (void *pkt_base,  Size_guard &size_guard) {

		/* create ETH header of the reply */
		Ethernet_frame &eth = Ethernet_frame::construct_at(pkt_base, size_guard);
		if (msg_type == Dhcp_packet::Message_type::OFFER) {
			eth.dst(Ethernet_frame::broadcast()); }
		else {
			eth.dst(eth_dst); }
		eth.src(_router_mac);
		eth.type(Ethernet_frame::Type::IPV4);

		/* create IP header of the reply */
		size_t const ip_off = size_guard.head_size();
		Ipv4_packet &ip = eth.construct_at_data<Ipv4_packet>(size_guard);
		ip.header_length(sizeof(Ipv4_packet) / 4);
		ip.version(4);
		ip.time_to_live(IPV4_TIME_TO_LIVE);
		ip.protocol(Ipv4_packet::Protocol::UDP);
		ip.src(local_intf.address);
		ip.dst(client_ip);

		/* create UDP header of the reply */
		size_t const udp_off = size_guard.head_size();
		Udp_packet &udp = ip.construct_at_data<Udp_packet>(size_guard);
		udp.src_port(Port(Dhcp_packet::BOOTPS));
		udp.dst_port(Port(Dhcp_packet::BOOTPC));

		/* create mandatory DHCP fields of the reply  */
		Dhcp_packet &dhcp = udp.construct_at_data<Dhcp_packet>(size_guard);
		dhcp.op(Dhcp_packet::REPLY);
		dhcp.htype(Dhcp_packet::Htype::ETH);
		dhcp.hlen(sizeof(Mac_address));
		dhcp.xid(xid);
		if (msg_type == Dhcp_packet::Message_type::INFORM) {
			dhcp.ciaddr(client_ip); }
		else {
			dhcp.yiaddr(client_ip); }
		dhcp.siaddr(local_intf.address);
		dhcp.client_mac(client_mac);
		dhcp.default_magic_cookie();

		/* append DHCP option fields to the reply */
		Dhcp_packet::Options_aggregator<Size_guard> dhcp_opts(dhcp, size_guard);
		dhcp_opts.append_option<Dhcp_packet::Message_type_option>(msg_type);
		dhcp_opts.append_option<Dhcp_packet::Server_ipv4>(local_intf.address);
		dhcp_opts.append_option<Dhcp_packet::Ip_lease_time>(dhcp_srv.ip_lease_time().value / 1000 / 1000);
		dhcp_opts.append_option<Dhcp_packet::Subnet_mask>(local_intf.subnet_mask());
		dhcp_opts.append_option<Dhcp_packet::Router_ipv4>(local_intf.address);

		if (not dhcp_srv.dns_servers_empty()) {

			dhcp_opts.append_dns_server(
				[&] (Dhcp_options::Dns_server_data &data)
				{
					dhcp_srv.for_each_dns_server_ip(
						[&] (Ipv4_address const &addr)
						{
							data.append_address(addr);
						});
				});
		}
		dhcp_srv.dns_domain_name().with_string(
			[&] (Dns_domain_name::String const &str)
		{
			dhcp_opts.append_domain_name(str.string(), str.length());
		});
		dhcp_opts.append_option<Dhcp_packet::Broadcast_addr>(local_intf.broadcast_address());
		dhcp_opts.append_option<Dhcp_packet::Options_end>();

		/* fill in header values that need the packet to be complete already */
		udp.length(size_guard.head_size() - udp_off);
		udp.update_checksum(ip.src(), ip.dst());
		ip.total_length(size_guard.head_size() - ip_off);
		ip.update_checksum();
	});
}


void Interface::_release_dhcp_allocation(Dhcp_allocation &allocation,
                                         Domain          &local_domain)
{
	if (_config().verbose()) {
		log("[", local_domain, "] release DHCP allocation: ", allocation); }

	_dhcp_allocations.remove(allocation);
}


void Interface::_new_dhcp_allocation(Ethernet_frame &eth,
                                     Dhcp_packet    &dhcp,
                                     Dhcp_server    &dhcp_srv,
                                     Domain         &local_domain)
{
	try {
		Dhcp_allocation &allocation = *new (_alloc)
			Dhcp_allocation { *this, dhcp_srv.alloc_ip(), dhcp.client_mac(),
			                  _timer, _config().dhcp_offer_timeout() };

		_dhcp_allocations.insert(allocation);
		if (_config().verbose()) {
			log("[", local_domain, "] offer DHCP allocation: ", allocation); }

		_send_dhcp_reply(dhcp_srv, eth.src(), dhcp.client_mac(),
		                 allocation.ip(),
		                 Dhcp_packet::Message_type::OFFER,
		                 dhcp.xid(),
		                 local_domain.ip_config().interface());
	}
	catch (Out_of_ram)  { throw Free_resources_and_retry_handle_eth(); }
	catch (Out_of_caps) { throw Free_resources_and_retry_handle_eth(); }
}


void Interface::_handle_dhcp_request(Ethernet_frame            &eth,
                                     Dhcp_packet               &dhcp,
                                     Domain                    &local_domain,
                                     Ipv4_address_prefix const &local_intf)
{
	try {
		/* try to get the DHCP server config of this interface */
		Dhcp_server &dhcp_srv = local_domain.dhcp_server();

		/* determine type of DHCP request */
		Dhcp_packet::Message_type const msg_type =
			dhcp.option<Dhcp_packet::Message_type_option>().value();

		try {
			/* look up existing DHCP configuration for client */
			Dhcp_allocation &allocation =
				_dhcp_allocations.find_by_mac(dhcp.client_mac());

			switch (msg_type) {
			case Dhcp_packet::Message_type::DISCOVER:

				if (allocation.bound()) {

					_release_dhcp_allocation(allocation, local_domain);
					_destroy_dhcp_allocation(allocation, local_domain);
					_new_dhcp_allocation(eth, dhcp, dhcp_srv, local_domain);
					return;

				} else {
					allocation.lifetime(_config().dhcp_offer_timeout());
					_send_dhcp_reply(dhcp_srv, eth.src(), dhcp.client_mac(),
					                 allocation.ip(),
					                 Dhcp_packet::Message_type::OFFER,
					                 dhcp.xid(), local_intf);
					return;
				}
			case Dhcp_packet::Message_type::REQUEST:

				if (allocation.bound()) {
					allocation.lifetime(dhcp_srv.ip_lease_time());
					_send_dhcp_reply(dhcp_srv, eth.src(), dhcp.client_mac(),
					                 allocation.ip(),
					                 Dhcp_packet::Message_type::ACK,
					                 dhcp.xid(), local_intf);
					return;

				} else {
					Dhcp_packet::Server_ipv4 &dhcp_srv_ip =
						dhcp.option<Dhcp_packet::Server_ipv4>();

					if (dhcp_srv_ip.value() == local_intf.address)
					{
						allocation.set_bound();
						allocation.lifetime(dhcp_srv.ip_lease_time());
						if (_config().verbose()) {
							log("[", local_domain, "] bind DHCP allocation: ",
							    allocation);
						}
						_send_dhcp_reply(dhcp_srv, eth.src(), dhcp.client_mac(),
						                 allocation.ip(),
						                 Dhcp_packet::Message_type::ACK,
						                 dhcp.xid(), local_intf);
						return;

					} else {

						_release_dhcp_allocation(allocation, local_domain);
						_destroy_dhcp_allocation(allocation, local_domain);
						return;
					}
				}
			case Dhcp_packet::Message_type::INFORM:

				_send_dhcp_reply(dhcp_srv, eth.src(), dhcp.client_mac(),
				                 allocation.ip(),
				                 Dhcp_packet::Message_type::ACK,
				                 dhcp.xid(), local_intf);
				return;

			case Dhcp_packet::Message_type::DECLINE:
			case Dhcp_packet::Message_type::RELEASE:

				_release_dhcp_allocation(allocation, local_domain);
				_destroy_dhcp_allocation(allocation, local_domain);
				return;

			case Dhcp_packet::Message_type::NAK:   throw Drop_packet("DHCP NAK from client");
			case Dhcp_packet::Message_type::OFFER: throw Drop_packet("DHCP OFFER from client");
			case Dhcp_packet::Message_type::ACK:   throw Drop_packet("DHCP ACK from client");
			default:                               throw Drop_packet("DHCP request with broken message type");
			}
		}
		catch (Dhcp_allocation_tree::No_match) {

			switch (msg_type) {
			case Dhcp_packet::Message_type::DISCOVER:

				_new_dhcp_allocation(eth, dhcp, dhcp_srv, local_domain);
				return;

			case Dhcp_packet::Message_type::REQUEST:

				_send_dhcp_reply(dhcp_srv, eth.src(), dhcp.client_mac(),
				                 Ipv4_address { },
				                 Dhcp_packet::Message_type::NAK,
				                 dhcp.xid(), local_intf);
				return;

			case Dhcp_packet::Message_type::DECLINE: throw Drop_packet("DHCP DECLINE from client without offered/acked IP");
			case Dhcp_packet::Message_type::RELEASE: throw Drop_packet("DHCP RELEASE from client without offered/acked IP");
			case Dhcp_packet::Message_type::NAK:     throw Drop_packet("DHCP NAK from client");
			case Dhcp_packet::Message_type::OFFER:   throw Drop_packet("DHCP OFFER from client");
			case Dhcp_packet::Message_type::ACK:     throw Drop_packet("DHCP ACK from client");
			default:                                 throw Drop_packet("DHCP request with broken message type");
			}
		}
	}
	catch (Dhcp_packet::Option_not_found exception) {
		throw Drop_packet("DHCP request misses required option"); }
}


void Interface::_domain_broadcast(Ethernet_frame &eth,
                                  Size_guard     &size_guard,
                                  Domain         &local_domain)
{
	local_domain.interfaces().for_each([&] (Interface &interface) {
		if (&interface != this) {
			interface.send(eth, size_guard);
		}
	});
}


void Interface::_send_icmp_dst_unreachable(Ipv4_address_prefix const &local_intf,
                                           Ethernet_frame      const &req_eth,
                                           Ipv4_packet         const &req_ip,
                                           Icmp_packet::Code   const  code)
{
	enum {
		ICMP_MAX_DATA_SIZE = sizeof(Ipv4_packet) + 8,
		PKT_SIZE           = sizeof(Ethernet_frame) + sizeof(Ipv4_packet) +
		                     sizeof(Icmp_packet) + ICMP_MAX_DATA_SIZE,
	};
	send(PKT_SIZE, [&] (void *pkt_base, Size_guard &size_guard) {

		/* create ETH header */
		Ethernet_frame &eth = Ethernet_frame::construct_at(pkt_base, size_guard);
		eth.dst(req_eth.src());
		eth.src(_router_mac);
		eth.type(Ethernet_frame::Type::IPV4);

		/* create IP header */
		size_t const ip_off = size_guard.head_size();
		Ipv4_packet &ip = eth.construct_at_data<Ipv4_packet>(size_guard);
		ip.header_length(sizeof(Ipv4_packet) / 4);
		ip.version(4);
		ip.time_to_live(IPV4_TIME_TO_LIVE);
		ip.protocol(Ipv4_packet::Protocol::ICMP);
		ip.src(local_intf.address);
		ip.dst(req_ip.src());

		/* create ICMP header */
		Icmp_packet &icmp = ip.construct_at_data<Icmp_packet>(size_guard);
		icmp.type(Icmp_packet::Type::DST_UNREACHABLE);
		icmp.code(code);
		size_t icmp_data_size = req_ip.total_length();
		if (icmp_data_size > ICMP_MAX_DATA_SIZE) {
			icmp_data_size = ICMP_MAX_DATA_SIZE;
		}
		/* create ICMP data */
		icmp.copy_to_data(&req_ip, icmp_data_size, size_guard);

		/* fill in header values that require the packet to be complete */
		icmp.update_checksum(icmp_data_size);
		ip.total_length(size_guard.head_size() - ip_off);
		ip.update_checksum();
	});
}


bool Interface::link_state() const
{
	return _policy.interface_link_state();
}


void Interface::handle_interface_link_state()
{
	struct Keep_ip_config : Exception { };
	try {
		attach_to_domain_finish();

		/* if the whole domain is down, discard IP config */
		Domain &domain_ = domain();
		if (!link_state() && domain_.ip_config().valid()) {
			domain_.interfaces().for_each([&] (Interface &interface) {
				if (interface.link_state()) {
					throw Keep_ip_config(); }
			});
			domain_.discard_ip_config();
			domain_.arp_cache().destroy_all_entries();
		}
	}
	catch (Pointer<Domain>::Invalid) { }
	catch (Domain::Ip_config_static) { }
	catch (Keep_ip_config) { }

	/* force report if configured */
	try { _config().report().handle_interface_link_state(); }
	catch (Pointer<Report>::Invalid) { }
}


void Interface::_send_icmp_echo_reply(Ethernet_frame &eth,
                                      Ipv4_packet    &ip,
                                      Icmp_packet    &icmp,
                                      size_t          icmp_sz,
                                      Size_guard     &size_guard)
{
	/* adapt Ethernet header */
	Mac_address const eth_src = eth.src();
	eth.src(eth.dst());
	eth.dst(eth_src);

	/* adapt IPv4 header */
	Ipv4_address const ip_src = ip.src();
	ip.src(ip.dst());
	ip.dst(ip_src);

	/* adapt ICMP header */
	icmp.type(Icmp_packet::Type::ECHO_REPLY);
	icmp.code(Icmp_packet::Code::ECHO_REPLY);

	/*
	 * Update checksums and send
	 *
	 * Skip updating the IPv4 checksum because we have only swapped SRC and
	 * DST and these changes cancel each other out in checksum calculation.
	 */
	icmp.update_checksum(icmp_sz - sizeof(Icmp_packet));
	send(eth, size_guard);
}


void Interface::_handle_icmp_query(Ethernet_frame          &eth,
                                   Size_guard              &size_guard,
                                   Ipv4_packet             &ip,
                                   Internet_checksum_diff  &ip_icd,
                                   Packet_descriptor const &pkt,
                                   L3_protocol              prot,
                                   void                    *prot_base,
                                   size_t                   prot_size,
                                   Domain                  &local_domain)
{
	Link_side_id const local_id = { ip.src(), _src_port(prot, prot_base),
	                                ip.dst(), _dst_port(prot, prot_base) };

	/* try to route via existing ICMP links */
	bool done { false };
	local_domain.links(prot).find_by_id(
		local_id,
		[&] /* handle_match */ (Link_side const &local_side)
		{
			Link &link = local_side.link();
			bool const client = local_side.is_client();
			Link_side &remote_side = client ? link.server() : link.client();
			Domain &remote_domain = remote_side.domain();
			if (_config().verbose()) {
				log("[", local_domain, "] using ", l3_protocol_name(prot),
				    " link: ", link);
			}
			_adapt_eth(eth, remote_side.src_ip(), pkt, remote_domain);
			ip.src(remote_side.dst_ip(), ip_icd);
			ip.dst(remote_side.src_ip(), ip_icd);
			_src_port(prot, prot_base, remote_side.dst_port());
			_dst_port(prot, prot_base, remote_side.src_port());
			_pass_prot_to_domain(
				remote_domain, eth, size_guard, ip, ip_icd, prot,
				prot_base, prot_size);

			_link_packet(prot, prot_base, link, client);
			done = true;
		},
		[&] /* handle_no_match */ () { }
	);
	if (done) {
		return;
	}

	/* try to route via ICMP rules */
	local_domain.icmp_rules().find_longest_prefix_match(
		ip.dst(),
		[&] /* handle_match */ (Ip_rule const &rule)
		{
			if(_config().verbose()) {
				log("[", local_domain, "] using ICMP rule: ", rule); }

			Domain &remote_domain = rule.domain();
			_adapt_eth(eth, local_id.dst_ip, pkt, remote_domain);
			_nat_link_and_pass(eth, size_guard, ip, ip_icd, prot, prot_base,
			                   prot_size, local_id, local_domain,
			                   remote_domain);

			done = true;
		},
		[&] /* handle_no_match */ () { }
	);
	if (done) {
		return;
	}

	throw Bad_transport_protocol();
}


void Interface::_handle_icmp_error(Ethernet_frame          &eth,
                                   Size_guard              &size_guard,
                                   Ipv4_packet             &ip,
                                   Internet_checksum_diff  &ip_icd,
                                   Packet_descriptor const &pkt,
                                   Domain                  &local_domain,
                                   Icmp_packet             &icmp,
                                   size_t                   icmp_sz)
{
	Ipv4_packet            &embed_ip     { icmp.data<Ipv4_packet>(size_guard) };
	Internet_checksum_diff  embed_ip_icd { };

	/* drop packet if embedded IP checksum invalid */
	if (embed_ip.checksum_error()) {
		throw Drop_packet("bad checksum in IP packet embedded in ICMP error");
	}
	/* get link identity of the embeddeded transport packet */
	L3_protocol  const embed_prot      = embed_ip.protocol();
	void        *const embed_prot_base = _prot_base(embed_prot, size_guard, embed_ip);
	Link_side_id const local_id = { embed_ip.dst(), _dst_port(embed_prot, embed_prot_base),
	                                embed_ip.src(), _src_port(embed_prot, embed_prot_base) };

	/* lookup a link state that matches the embedded transport packet */
	local_domain.links(embed_prot).find_by_id(
		local_id,
		[&] /* handle_match */ (Link_side const &local_side)
		{
			Link &link = local_side.link();
			bool const client = local_side.is_client();
			Link_side &remote_side = client ? link.server() : link.client();
			Domain &remote_domain = remote_side.domain();

			/* print out that the link is used */
			if (_config().verbose()) {
				log("[", local_domain, "] using ",
				    l3_protocol_name(embed_prot), " link: ", link);
			}
			/* adapt source and destination of Ethernet frame and IP packet */
			_adapt_eth(eth, remote_side.src_ip(), pkt, remote_domain);
			if (remote_side.dst_ip() == remote_domain.ip_config().interface().address) {
				ip.src(remote_side.dst_ip(), ip_icd);
			}
			ip.dst(remote_side.src_ip(), ip_icd);

			/* adapt source and destination of embedded IP and transport packet */
			embed_ip.src(remote_side.src_ip(), embed_ip_icd);
			embed_ip.dst(remote_side.dst_ip(), embed_ip_icd);
			_src_port(embed_prot, embed_prot_base, remote_side.src_port());
			_dst_port(embed_prot, embed_prot_base, remote_side.dst_port());

			/* update checksum of both IP headers and the ICMP header */
			embed_ip.update_checksum(embed_ip_icd);
			icmp.update_checksum(icmp_sz - sizeof(Icmp_packet));
			ip.update_checksum(ip_icd);

			/* send adapted packet to all interfaces of remote domain */
			remote_domain.interfaces().for_each([&] (Interface &interface) {
				interface.send(eth, size_guard);
			});
			/* refresh link only if the error is not about an ICMP query */
			if (embed_prot != L3_protocol::ICMP) {
				_link_packet(embed_prot, embed_prot_base, link, client); }
		},
		[&] /* handle_no_match */ ()
		{
			throw Drop_packet("no link that matches packet embedded in "
			                  "ICMP error");
		}
	);
}


void Interface::_handle_icmp(Ethernet_frame            &eth,
                             Size_guard                &size_guard,
                             Ipv4_packet               &ip,
                             Internet_checksum_diff    &ip_icd,
                             Packet_descriptor   const &pkt,
                             L3_protocol                prot,
                             void                      *prot_base,
                             size_t                     prot_size,
                             Domain                    &local_domain,
                             Ipv4_address_prefix const &local_intf)
{
	/* drop packet if ICMP checksum is invalid */
	Icmp_packet &icmp = *reinterpret_cast<Icmp_packet *>(prot_base);
	if (icmp.checksum_error(size_guard.unconsumed())) {
		throw Drop_packet("bad ICMP checksum"); }

	/* try to act as ICMP Echo server */
	if (icmp.type() == Icmp_packet::Type::ECHO_REQUEST &&
	    ip.dst() == local_intf.address &&
	    local_domain.icmp_echo_server())
	{
		if(_config().verbose()) {
			log("[", local_domain, "] act as ICMP Echo server"); }

		_send_icmp_echo_reply(eth, ip, icmp, prot_size, size_guard);
		return;
	}
	/* try to act as ICMP router */
	switch (icmp.type()) {
	case Icmp_packet::Type::ECHO_REPLY:
	case Icmp_packet::Type::ECHO_REQUEST:    _handle_icmp_query(eth, size_guard, ip, ip_icd, pkt, prot, prot_base, prot_size, local_domain); break;
	case Icmp_packet::Type::DST_UNREACHABLE: _handle_icmp_error(eth, size_guard, ip, ip_icd, pkt, local_domain, icmp, prot_size); break;
	default: Drop_packet("unhandled type in ICMP"); }
}


void Interface::_handle_ip(Ethernet_frame          &eth,
                           Size_guard              &size_guard,
                           Packet_descriptor const &pkt,
                           Domain                  &local_domain)
{
	Ipv4_packet            &ip     { eth.data<Ipv4_packet>(size_guard) };
	Internet_checksum_diff  ip_icd { };

	/* drop fragmented IPv4 as it isn't supported */
	Ipv4_address_prefix const &local_intf = local_domain.ip_config().interface();
	if (ip.more_fragments() ||
	    ip.fragment_offset() != 0) {

		_dropped_fragm_ipv4++;
		if (_config().icmp_type_3_code_on_fragm_ipv4() != Icmp_packet::Code::INVALID) {
			_send_icmp_dst_unreachable(
				local_intf, eth, ip, _config().icmp_type_3_code_on_fragm_ipv4());
		}
		throw Drop_packet("fragmented IPv4 not supported");
	}
	/* try handling subnet-local IP packets */
	if (local_intf.prefix_matches(ip.dst()) &&
	    ip.dst() != local_intf.address)
	{
		/*
		 * Packet targets IP local to the domain's subnet and doesn't target
		 * the router. Thus, forward it to all other interfaces of the domain.
		 */
		_domain_broadcast(eth, size_guard, local_domain);
		return;
	}

	/* try to route via transport layer rules */
	bool done { false };
	try {
		L3_protocol  const prot      = ip.protocol();
		size_t       const prot_size = size_guard.unconsumed();
		void        *const prot_base = _prot_base(prot, size_guard, ip);

		/* try handling DHCP requests before trying any routing */
		if (prot == L3_protocol::UDP) {
			Udp_packet &udp = *reinterpret_cast<Udp_packet *>(prot_base);

			if (Dhcp_packet::is_dhcp(&udp)) {

				/* get DHCP packet */
				Dhcp_packet &dhcp = udp.data<Dhcp_packet>(size_guard);
				switch (dhcp.op()) {
				case Dhcp_packet::REQUEST:

					try {
						_handle_dhcp_request(
							eth, dhcp, local_domain, local_intf);
					}
					catch (Pointer<Dhcp_server>::Invalid) {
						throw Drop_packet("DHCP request while DHCP server inactive");
					}
					return;

				case Dhcp_packet::REPLY:

					if (eth.dst() != router_mac() &&
					    eth.dst() != Mac_address(0xff))
					{
						throw Drop_packet("Ethernet of DHCP reply doesn't target router"); }

					if (dhcp.client_mac() != router_mac()) {
						throw Drop_packet("DHCP reply doesn't target router"); }

					if (!_dhcp_client.constructed()) {
						throw Drop_packet("DHCP reply while DHCP client inactive"); }

					_dhcp_client->handle_dhcp_reply(dhcp);
					return;

				default:

					throw Drop_packet("Bad DHCP opcode");
				}
			}
		}
		else if (prot == L3_protocol::ICMP) {
			_handle_icmp(eth, size_guard, ip, ip_icd, pkt, prot, prot_base,
			             prot_size, local_domain, local_intf);
			return;
		}

		Link_side_id const local_id = { ip.src(), _src_port(prot, prot_base),
		                                ip.dst(), _dst_port(prot, prot_base) };

		/* try to route via existing UDP/TCP links */
		local_domain.links(prot).find_by_id(
			local_id,
			[&] /* handle_match */ (Link_side const &local_side)
			{
				Link &link = local_side.link();
				bool const client = local_side.is_client();
				Link_side &remote_side =
					client ? link.server() : link.client();

				Domain &remote_domain = remote_side.domain();
				if (_config().verbose()) {
					log("[", local_domain, "] using ", l3_protocol_name(prot),
					    " link: ", link);
				}
				_adapt_eth(eth, remote_side.src_ip(), pkt, remote_domain);
				ip.src(remote_side.dst_ip(), ip_icd);
				ip.dst(remote_side.src_ip(), ip_icd);
				_src_port(prot, prot_base, remote_side.dst_port());
				_dst_port(prot, prot_base, remote_side.src_port());
				_pass_prot_to_domain(
					remote_domain, eth, size_guard, ip, ip_icd, prot,
					prot_base, prot_size);

				_link_packet(prot, prot_base, link, client);
				done = true;
			},
			[&] /* handle_no_match */ () { }
		);
		if (done) {
			return;
		}

		/* try to route via forward rules */
		if (local_id.dst_ip == local_intf.address) {

			_forward_rules(local_domain, prot).find_by_port(
				local_id.dst_port,
				[&] /* handle_match */ (Forward_rule const &rule)
				{
					if(_config().verbose()) {
						log("[", local_domain, "] using forward rule: ",
						    l3_protocol_name(prot), " ", rule);
					}
					Domain &remote_domain = rule.domain();
					_adapt_eth(eth, rule.to_ip(), pkt, remote_domain);
					ip.dst(rule.to_ip(), ip_icd);
					if (!(rule.to_port() == Port(0))) {
						_dst_port(prot, prot_base, rule.to_port());
					}
					_nat_link_and_pass(
						eth, size_guard, ip, ip_icd, prot, prot_base,
						prot_size, local_id, local_domain, remote_domain);

					done = true;
				},
				[&] /* handle_no_match */ () { }
			);
			if (done) {
				return;
			}
		}
		/* try to route via transport and permit rules */
		_transport_rules(local_domain, prot).find_best_match(
			local_id.dst_ip,
			local_id.dst_port,
			[&] /* handle_match */ (Transport_rule const &transport_rule,
			                        Permit_rule    const &permit_rule)
			{
				if(_config().verbose()) {
					log("[", local_domain, "] using ",
					    l3_protocol_name(prot), " rule: ",
					    transport_rule, " ", permit_rule);
				}
				Domain &remote_domain = permit_rule.domain();
				_adapt_eth(eth, local_id.dst_ip, pkt, remote_domain);
				_nat_link_and_pass(
					eth, size_guard, ip, ip_icd, prot, prot_base, prot_size,
					local_id, local_domain, remote_domain);

				done = true;
			},
			[&] /* handle_no_match */ () { }
		);
		if (done) {
			return;
		}
	}
	catch (Interface::Bad_transport_protocol) { }

	/* try to route via IP rules */
	local_domain.ip_rules().find_longest_prefix_match(
		ip.dst(),
		[&] /* handle_match */ (Ip_rule const &rule)
		{
			if(_config().verbose()) {
				log("[", local_domain, "] using IP rule: ", rule); }

			Domain &remote_domain = rule.domain();
			_adapt_eth(eth, ip.dst(), pkt, remote_domain);
			remote_domain.interfaces().for_each([&] (Interface &interface) {
				interface.send(eth, size_guard);
			});
			done = true;
		},
		[&] /* handle_no_match */ () { }
	);
	if (done) {
		return;
	}

	/*
	 * Give up and drop packet. According to RFC 1812 section 4.3.2.7, an ICMP
	 * "Destination Unreachable" is sent as response only if the dropped
	 * packet fullfills certain properties.
	 *
	 * FIXME
	 *
	 * There are some properties required by the RFC that are not yet checked
	 * at this point.
	 */
	if(not ip.dst().is_multicast()) {

		_send_icmp_dst_unreachable(local_intf, eth, ip,
		                           Icmp_packet::Code::DST_NET_UNREACHABLE);
	}
	if (_config().verbose()) {
		log("[", local_domain, "] unroutable packet"); }
}


void Interface::_broadcast_arp_request(Ipv4_address const &src_ip,
                                       Ipv4_address const &dst_ip)
{
	send(ARP_PACKET_SIZE, [&] (void *pkt_base, Size_guard &size_guard) {

		/* write Ethernet header */
		Ethernet_frame &eth = Ethernet_frame::construct_at(pkt_base, size_guard);
		eth.dst(Mac_address(0xff));
		eth.src(_router_mac);
		eth.type(Ethernet_frame::Type::ARP);

		/* write ARP header */
		Arp_packet &arp = eth.construct_at_data<Arp_packet>(size_guard);
		arp.hardware_address_type(Arp_packet::ETHERNET);
		arp.protocol_address_type(Arp_packet::IPV4);
		arp.hardware_address_size(sizeof(Mac_address));
		arp.protocol_address_size(sizeof(Ipv4_address));
		arp.opcode(Arp_packet::REQUEST);
		arp.src_mac(_router_mac);
		arp.src_ip(src_ip);
		arp.dst_mac(Mac_address(0xff));
		arp.dst_ip(dst_ip);
	});
}


void Interface::_handle_arp_reply(Ethernet_frame &eth,
                                  Size_guard     &size_guard,
                                  Arp_packet     &arp,
                                  Domain         &local_domain)
{
	local_domain.arp_cache().find_by_ip(
		arp.src_ip(),
		[&] /* handle_match */ (Arp_cache_entry const &)
		{
			/* check wether a matching ARP cache entry already exists */
			if (_config().verbose()) {
				log("[", local_domain, "] ARP entry already exists"); }
		},
		[&] /* handle_no_match */ ()
		{
			/* by now, no matching ARP cache entry exists, so create one */
			Ipv4_address const ip = arp.src_ip();
			local_domain.arp_cache().new_entry(ip, arp.src_mac());

			/* continue handling of packets that waited for the entry */
			for (Arp_waiter_list_element *waiter_le = local_domain.foreign_arp_waiters().first();
			     waiter_le; )
			{
				Arp_waiter &waiter = *waiter_le->object();
				waiter_le = waiter_le->next();
				if (ip != waiter.ip()) { continue; }
				waiter.src()._continue_handle_eth(local_domain, waiter.packet());
				destroy(waiter.src()._alloc, &waiter);
			}
		}
	);
	Ipv4_address_prefix const &local_intf = local_domain.ip_config().interface();
	if (local_intf.prefix_matches(arp.dst_ip()) &&
	    arp.dst_ip() != local_intf.address)
	{
		/*
		 * Packet targets IP local to the domain's subnet and doesn't target
		 * the router. Thus, forward it to all other interfaces of the domain.
		 */
		if (_config().verbose()) {
			log("[", local_domain, "] forward ARP reply for local IP "
			    "to all interfaces of the sender domain"); }
		_domain_broadcast(eth, size_guard, local_domain);
	}
}


void Interface::_send_arp_reply(Ethernet_frame &request_eth,
                                Arp_packet     &request_arp)
{
	send(ARP_PACKET_SIZE, [&] (void *reply_base, Size_guard &reply_guard) {

		Ethernet_frame &reply_eth {
			Ethernet_frame::construct_at(reply_base, reply_guard) };

		reply_eth.dst(request_eth.src());
		reply_eth.src(_router_mac);
		reply_eth.type(Ethernet_frame::Type::ARP);

		Arp_packet &reply_arp {
			reply_eth.construct_at_data<Arp_packet>(reply_guard) };

		reply_arp.hardware_address_type(Arp_packet::ETHERNET);
		reply_arp.protocol_address_type(Arp_packet::IPV4);
		reply_arp.hardware_address_size(sizeof(Mac_address));
		reply_arp.protocol_address_size(sizeof(Ipv4_address));
		reply_arp.opcode(Arp_packet::REPLY);
		reply_arp.src_mac(_router_mac);
		reply_arp.src_ip(request_arp.dst_ip());
		reply_arp.dst_mac(request_arp.src_mac());
		reply_arp.dst_ip(request_arp.src_ip());
	});
}


void Interface::_handle_arp_request(Ethernet_frame &eth,
                                    Size_guard     &size_guard,
                                    Arp_packet     &arp,
                                    Domain         &local_domain)
{
	Ipv4_config         const &local_ip_cfg = local_domain.ip_config();
	Ipv4_address_prefix const &local_intf   = local_ip_cfg.interface();
	if (local_intf.prefix_matches(arp.dst_ip())) {

		/* ARP request for an IP local to the domain's subnet */
		if (arp.src_ip() == arp.dst_ip()) {

			/* gratuitous ARP requests are not really necessary */
			throw Drop_packet("gratuitous ARP request");

		} else if (arp.dst_ip() == local_intf.address) {

			/* ARP request for the routers IP at this domain */
			if (_config().verbose()) {
				log("[", local_domain, "] answer ARP request for router IP "
				    "with router MAC"); }
			_send_arp_reply(eth, arp);

		} else {

			/* forward request to all other interfaces of the domain */
			if (_config().verbose()) {
				log("[", local_domain, "] forward ARP request for local IP "
				    "to all interfaces of the sender domain"); }
			_domain_broadcast(eth, size_guard, local_domain);
		}

	} else {

		/* ARP request for an IP foreign to the domain's subnet */
		if (local_ip_cfg.gateway_valid()) {

			/* leave request up to the gateway of the domain */
			throw Drop_packet("leave ARP request up to gateway");

		} else {

			/* try to act as gateway for the domain as none is configured */
			if (_config().verbose()) {
				log("[", local_domain, "] answer ARP request for foreign IP "
				    "with router MAC"); }
			_send_arp_reply(eth, arp);
		}
	}
}


void Interface::_handle_arp(Ethernet_frame &eth,
                            Size_guard     &size_guard,
                            Domain         &local_domain)
{
	/* ignore ARP regarding protocols other than IPv4 via ethernet */
	Arp_packet &arp = eth.data<Arp_packet>(size_guard);
	if (!arp.ethernet_ipv4()) {
		throw Drop_packet("ARP for unknown protocol"); }

	switch (arp.opcode()) {
	case Arp_packet::REPLY:   _handle_arp_reply(eth, size_guard, arp, local_domain);   break;
	case Arp_packet::REQUEST: _handle_arp_request(eth, size_guard, arp, local_domain); break;
	default: throw Drop_packet("unknown ARP operation"); }
}


void Interface::_handle_pkt()
{
	Packet_descriptor const pkt = _sink.get_packet();
	Size_guard size_guard(pkt.size());
	try {
		_handle_eth(_sink.packet_content(pkt), size_guard, pkt);
		_ack_packet(pkt);
	}
	catch (Packet_postponed) { }
	catch (Genode::Packet_descriptor::Invalid_packet) { }
}


void Interface::_handle_pkt_stream_signal()
{
	_timer.update_cached_time();

	/*
	 * Release all sent packets that were already acknowledged by the counter
	 * side. Doing this first frees packet-stream memory which facilitates
	 * sending new packets in the subsequent steps of this handler.
	 */
	while (_source.ack_avail()) {
		_source.release_packet(_source.try_get_acked_packet());
	}

	/*
	 * Handle packets received from the counter side. If the user configured
	 * a limit for the number of packets to be handled at once, this limit gets
	 * applied. If there is no such limit, received packets are handled until
	 * none is left.
	 */
	unsigned long const max_pkts = _config().max_packets_per_signal();
	if (max_pkts) {
		for (unsigned long i = 0; _sink.packet_avail(); i++) {

			if (i >= max_pkts) {

				/*
				 * Ensure that this handler is called again in order to handle
				 * the packets left unhandled due to the configured limit.
				 */
				Signal_transmitter(_pkt_stream_signal_handler).submit();
				break;
			}
			_handle_pkt();
		}
	} else {
		while (_sink.packet_avail()) {
			_handle_pkt();
		}
	}

	/*
	 * Since we use the try_*() variants of the packet-stream API, we
	 * haven't emitted any packet_avail, ack_avail, ready_to_submit or
	 * ready_to_ack signal up to now. We've removed packets from our sink's
	 * submit queue and might have forwarded it to any interface. We may have
	 * also removed acks from our sink's ack queue.
	 *
	 * We therefore wakeup all sources and our sink. Note that the packet-stream
	 * API takes care of emitting only the signals that are actually needed.
	 */
	_config().domains().for_each([&] (Domain &domain) {
		domain.interfaces().for_each([&] (Interface &interface) {
			interface.wakeup_source();
		});
	});
	wakeup_sink();
}


void Interface::_continue_handle_eth(Domain            const &domain,
                                     Packet_descriptor const &pkt)
{
	Size_guard size_guard(pkt.size());
	try { _handle_eth(_sink.packet_content(pkt), size_guard, pkt); }
	catch (Packet_postponed) {
		if (domain.verbose_packet_drop()) {
			log("[", domain, "] drop packet (handling postponed twice)"); }
	}
	catch (Genode::Packet_descriptor::Invalid_packet) {
		if (domain.verbose_packet_drop()) {
			log("[", domain, "] invalid Nic packet received");
		}
	}
	_ack_packet(pkt);
}


void Interface::_destroy_dhcp_allocation(Dhcp_allocation &allocation,
                                         Domain          &local_domain)
{
	try { local_domain.dhcp_server().free_ip(local_domain, allocation.ip()); }
	catch (Pointer<Dhcp_server>::Invalid) { }
	destroy(_alloc, &allocation);
}


void Interface::_destroy_released_dhcp_allocations(Domain &local_domain)
{
	while (Dhcp_allocation *allocation = _released_dhcp_allocations.first()) {
		_released_dhcp_allocations.remove(allocation);
		_destroy_dhcp_allocation(*allocation, local_domain);
	}
}


void Interface::_handle_eth(Ethernet_frame           &eth,
                            Size_guard               &size_guard,
                            Packet_descriptor  const &pkt,
                            Domain                   &local_domain)
{
	if (local_domain.ip_config().valid()) {

		switch (eth.type()) {
		case Ethernet_frame::Type::ARP:  _handle_arp(eth, size_guard, local_domain);     break;
		case Ethernet_frame::Type::IPV4: _handle_ip(eth, size_guard, pkt, local_domain); break;
		default: throw Bad_network_protocol(); }

	} else {

		switch (eth.type()) {
		case Ethernet_frame::Type::IPV4: {

			if (eth.dst() != router_mac() &&
			    eth.dst() != Mac_address(0xff))
			{
				throw Drop_packet("Expecting Ethernet targeting the router"); }

			Ipv4_packet &ip = eth.data<Ipv4_packet>(size_guard);
			if (ip.protocol() != Ipv4_packet::Protocol::UDP) {
				throw Drop_packet("Expecting UDP packet"); }

			Udp_packet &udp = ip.data<Udp_packet>(size_guard);
			if (!Dhcp_packet::is_dhcp(&udp)) {
				throw Drop_packet("Expecting DHCP packet"); }

			Dhcp_packet &dhcp = udp.data<Dhcp_packet>(size_guard);
			switch (dhcp.op()) {
			case Dhcp_packet::REPLY:

				if (dhcp.client_mac() != router_mac()) {
					throw Drop_packet("Expecting DHCP targeting the router"); }

				if (!_dhcp_client.constructed()) {
					throw Drop_packet("Expecting DHCP client to be active"); }

				_dhcp_client->handle_dhcp_reply(dhcp);
				break;

			default:

				throw Drop_packet("Expecting DHCP reply");
			}
			break;
		}
		case Ethernet_frame::Type::ARP: {
				throw Drop_packet("Ignore ARP request on unconfigured interface");
		}
		default:

			throw Bad_network_protocol();
		}
	}
}


void Interface::_handle_eth(void              *const  eth_base,
                            Size_guard               &size_guard,
                            Packet_descriptor  const &pkt)
{
	try {
		Domain &local_domain = _domain();
		local_domain.raise_rx_bytes(size_guard.total_size());
		try {
			Ethernet_frame &eth = Ethernet_frame::cast_from(eth_base, size_guard);
			try {
				/* do garbage collection over transport-layer links and DHCP allocations */
				_destroy_dissolved_links<Icmp_link>(_dissolved_icmp_links, _alloc);
				_destroy_dissolved_links<Udp_link>(_dissolved_udp_links,   _alloc);
				_destroy_dissolved_links<Tcp_link>(_dissolved_tcp_links,   _alloc);
				_destroy_released_dhcp_allocations(local_domain);

				/* log received packet if desired */
				if (local_domain.verbose_packets()) {
					log("[", local_domain, "] rcv ", eth); }

				if (local_domain.trace_packets())
					Genode::Trace::Ethernet_packet(local_domain.name().string(),
					                               Genode::Trace::Ethernet_packet::Direction::RECV,
					                               eth_base,
					                               size_guard.total_size());

				/* try to handle ethernet frame */
				try { _handle_eth(eth, size_guard, pkt, local_domain); }
				catch (Free_resources_and_retry_handle_eth) {
					try {
						if (_config().verbose()) {
							log("[", local_domain, "] free resources and retry to handle packet"); }

						/*
						 * Resources do not suffice, destroy some links
						 *
						 * Limit number of links to destroy because otherwise,
						 * this could block the router for a significant
						 * amount of time.
						 */
						unsigned long max = MAX_FREE_OPS_PER_EMERGENCY;
						_destroy_some_links<Tcp_link> (_tcp_links,  _dissolved_tcp_links,  _alloc, max);
						_destroy_some_links<Udp_link> (_udp_links,  _dissolved_udp_links,  _alloc, max);
						_destroy_some_links<Icmp_link>(_icmp_links, _dissolved_icmp_links, _alloc, max);

						/* retry to handle ethernet frame */
						_handle_eth(eth, size_guard, pkt, local_domain);
					}
					catch (Free_resources_and_retry_handle_eth exception) {
						if (exception.prot != (L3_protocol)0) {
							switch (exception.prot) {
							case L3_protocol::TCP:  _tcp_stats.refused_for_ram++;  break;
							case L3_protocol::UDP:  _udp_stats.refused_for_ram++;  break;
							case L3_protocol::ICMP: _icmp_stats.refused_for_ram++; break;
							default: throw Bad_transport_protocol(); }
						}

						/* give up if the resources still not suffice */
						throw Drop_packet("insufficient resources");
					}
				}
			}
			catch (Dhcp_server::Alloc_ip_failed) {
				if (_config().verbose()) {
					log("[", local_domain, "] failed to allocate IP for DHCP "
					    "client");
				}
			}
			catch (Port_allocator_guard::Out_of_indices) {
				if (_config().verbose()) {
					log("[", local_domain, "] no available NAT ports"); }
			}
			catch (Domain::No_next_hop) {
				if (_config().verbose()) {
					log("[", local_domain, "] cannot find next hop"); }
			}
			catch (Alloc_dhcp_msg_buffer_failed) {
				if (_config().verbose()) {
					log("[", local_domain, "] failed to allocate buffer for "
					    "DHCP reply");
				}
			}
			catch (Bad_network_protocol) {
				if (_config().verbose()) {
					log("[", local_domain, "] unknown network layer "
					    "protocol");
				}
			}
			catch (Drop_packet exception) {
				if (local_domain.verbose_packet_drop()) {
					log("[", local_domain, "] drop packet (",
					    exception.reason, ")");
				}
			}
		}
		catch (Size_guard::Exceeded) {
			if (_config().verbose()) {
				log("[", local_domain, "] drop packet: packet size-guard "
				    "exceeded");
			}
		}
	}
	catch (Pointer<Domain>::Invalid) {
		try {
			Ethernet_frame &eth = Ethernet_frame::cast_from(eth_base, size_guard);
			if (_config().verbose_packets()) {
				log("[?] rcv ", eth); }
		}
		catch (Size_guard::Exceeded) {
			if (_config().verbose_packets()) {
				log("[?] rcv ?"); }
		}
		if (_config().verbose()) {
			log("[?] drop packet: no domain"); }
	}
}


void Interface::send(Ethernet_frame &eth,
                     Size_guard     &size_guard)
{
	send(size_guard.total_size(), [&] (void *pkt_base, Size_guard &size_guard) {
		Genode::memcpy(pkt_base, (void *)&eth, size_guard.total_size());
	});
}


void Interface::_send_submit_pkt(Packet_descriptor &pkt,
                                 void            * &pkt_base,
                                 size_t             pkt_size)
{
	Domain &local_domain = _domain();
	local_domain.raise_tx_bytes(pkt_size);
	if (local_domain.verbose_packets()) {
		try {
			Size_guard size_guard(pkt_size);
			log("[", local_domain, "] snd ",
			    Ethernet_frame::cast_from(pkt_base, size_guard));
		}
		catch (Size_guard::Exceeded) { log("[", local_domain, "] snd ?"); }
	}

	if (local_domain.trace_packets())
		Genode::Trace::Ethernet_packet(local_domain.name().string(),
		                               Genode::Trace::Ethernet_packet::Direction::SENT,
		                               pkt_base,
		                               pkt_size);

	_source.try_submit_packet(pkt);
}


Interface::Interface(Genode::Entrypoint     &ep,
                     Cached_timer           &timer,
                     Mac_address      const  router_mac,
                     Genode::Allocator      &alloc,
                     Mac_address      const  mac,
                     Configuration          &config,
                     Interface_list         &interfaces,
                     Packet_stream_sink     &sink,
                     Packet_stream_source   &source,
                     Interface_policy       &policy)
:
	_sink                      { sink },
	_source                    { source },
	_pkt_stream_signal_handler { ep, *this, &Interface::_handle_pkt_stream_signal },
	_router_mac                { router_mac },
	_mac                       { mac },
	_config                    { config },
	_policy                    { policy },
	_timer                     { timer },
	_alloc                     { alloc },
	_interfaces                { interfaces }
{
	_interfaces.insert(this);
	try { _config().report().handle_interface_link_state(); }
	catch (Pointer<Report>::Invalid) { }
}


void Interface::_dismiss_link(Link &link)
{
	if (_config().verbose()) {
		log("[", link.client().domain(), "] dismiss link client: ", link.client());
		log("[", link.server().domain(), "] dismiss link server: ", link.server());
	}
	destroy_link(link);
}


bool Interface::_try_update_link(Link        &link,
                                 Domain      &new_srv_dom,
                                 L3_protocol  prot,
                                 Domain      &cln_dom)
{
	Domain &old_srv_dom { link.server().domain() };
	if (old_srv_dom.name()      != new_srv_dom.name() ||
	    old_srv_dom.ip_config() != new_srv_dom.ip_config())
		return false;

	if (link.client().src_ip() == link.server().dst_ip()) {

		link.handle_config(
			cln_dom, new_srv_dom, Pointer<Port_allocator_guard> { },
			_config());

		return true;
	}
	if (link.server().dst_ip() != new_srv_dom.ip_config().interface().address)
		return false;

	bool keep_link { false };
	new_srv_dom.nat_rules().find_by_domain(
		cln_dom,
		[&] /* handle_match */ (Nat_rule &nat)
		{
			Port_allocator_guard &remote_port_alloc { nat.port_alloc(prot) };
			try { remote_port_alloc.alloc(link.server().dst_port()); }
			catch (Port_allocator::Allocation_conflict)  { return; }
			catch (Port_allocator_guard::Out_of_indices) { return; }

			link.handle_config(
				cln_dom, new_srv_dom, remote_port_alloc, _config());

			keep_link = true;
		},
		[&] /* handle_no_match */ () { }
	);
	return keep_link;
}


void Interface::_update_udp_tcp_links(L3_protocol  prot,
                                      Domain      &cln_dom)
{
	links(prot).for_each([&] (Link &link) {

		bool link_has_been_updated { false };

		if (link.server().src_ip() != link.client().dst_ip()) {

			_forward_rules(cln_dom, prot).find_by_port(
				link.client().dst_port(),
				[&] /* handle_match */ (Forward_rule const &rule)
				{
					if (rule.to_ip() != link.server().src_ip())
						return;

					if (rule.to_port() == Port { 0 }) {

						if (link.server().src_port() !=
						    link.client().dst_port())
							return;

					} else {

						if (rule.to_port() != link.server().src_port())
							return;
					}
					link_has_been_updated =
						_try_update_link(link, rule.domain(), prot, cln_dom);
				},
				[&] /* handle_no_match */ () { }
			);

		} else {

			_transport_rules(cln_dom, prot).find_best_match(
				link.client().dst_ip(),
				link.client().dst_port(),
				[&] /* handle_match */ (Transport_rule const &,
				                        Permit_rule    const &rule)
				{
					link_has_been_updated =
						_try_update_link(link, rule.domain(), prot, cln_dom);
				},
				[&] /* handle_no_match */ () { }
			);
		}
<<<<<<< HEAD
		catch (Dismiss_link) { }
		destroy_link(link);
=======
		if (link_has_been_updated)
			return;

		_dismiss_link(link);
>>>>>>> 2e76374a
	});
}


void Interface::_update_icmp_links(Domain &cln_dom)
{
	L3_protocol const prot { L3_protocol::ICMP };
	links(prot).for_each([&] (Link &link) {
<<<<<<< HEAD
		try {
			bool done { false };
			cln_dom.icmp_rules().find_longest_prefix_match(
				link.client().dst_ip(),
				[&] /* handle_match */ (Ip_rule const &rule)
				{
					_update_link_check_nat(link, rule.domain(), prot, cln_dom);
					done = true;
				},
				[&] /* handle_no_match */ ()
				{
					_dismiss_link_log(link, "no ICMP rule");
				}
			);
			if (done) {
				return;
			}
		}
		catch (Dismiss_link) { }
		destroy_link(link);
=======

		bool link_has_been_updated { false };

		cln_dom.icmp_rules().find_longest_prefix_match(
			link.client().dst_ip(),
			[&] /* handle_match */ (Ip_rule const &rule)
			{
				link_has_been_updated =
					_try_update_link(link, rule.domain(), prot, cln_dom);
			},
			[&] /* handle_no_match */ () { }
		);
		if (link_has_been_updated)
			return;

		_dismiss_link(link);
>>>>>>> 2e76374a
	});
}


void Interface::_update_dhcp_allocations(Domain &old_domain,
                                         Domain &new_domain)
{
	bool dhcp_clients_outdated { false };
	try {
		Dhcp_server &old_dhcp_srv = old_domain.dhcp_server();
		Dhcp_server &new_dhcp_srv = new_domain.dhcp_server();
		if (!old_dhcp_srv.config_equal_to_that_of(new_dhcp_srv)) {
			throw Pointer<Dhcp_server>::Invalid();
		}
		_dhcp_allocations.for_each([&] (Dhcp_allocation &allocation) {
			try {
				new_dhcp_srv.alloc_ip(allocation.ip());

				/* keep DHCP allocation */
				if (_config().verbose()) {
					log("[", new_domain, "] update DHCP allocation: ",
					    allocation);
				}
				return;
			}
			catch (Dhcp_server::Alloc_ip_failed) {
				if (_config().verbose()) {
					log("[", new_domain, "] dismiss DHCP allocation: ",
					    allocation, " (no IP)");
				}
			}
			/* dismiss DHCP allocation */
			dhcp_clients_outdated = true;
			_dhcp_allocations.remove(allocation);
			_destroy_dhcp_allocation(allocation, old_domain);
		});
	}
	catch (Pointer<Dhcp_server>::Invalid) {

		/* dismiss all DHCP allocations */
		dhcp_clients_outdated = true;
		while (Dhcp_allocation *allocation = _dhcp_allocations.first()) {
			if (_config().verbose()) {
				log("[", new_domain, "] dismiss DHCP allocation: ",
				    *allocation, " (other/no DHCP server)");
			}
			_dhcp_allocations.remove(*allocation);
			_destroy_dhcp_allocation(*allocation, old_domain);
		}
	}
	if (dhcp_clients_outdated) {
		_reset_and_refetch_domain_ready_state();
	}
}


void Interface::_update_own_arp_waiters(Domain &domain)
{
	bool const verbose { _config().verbose() };
	_own_arp_waiters.for_each([&] (Arp_waiter_list_element &le)
	{
		Arp_waiter &arp_waiter { *le.object() };
		bool dismiss_arp_waiter { true };
		_config().domains().with_element(
			arp_waiter.dst().name(),
			[&] /* match_fn */ (Domain &dst)
			{
				/* dismiss ARP waiter if IP config of target domain changed */
				if (dst.ip_config() != arp_waiter.dst().ip_config()) {
					return;
				}
				/* keep ARP waiter */
				arp_waiter.handle_config(dst);
				if (verbose) {
					log("[", domain, "] update ARP waiter: ", arp_waiter);
				}
				dismiss_arp_waiter = false;
			},
			[&] /* no_match_fn */ ()
			{
				/* dismiss ARP waiter as the target domain disappeared */
			}
		);
		if (dismiss_arp_waiter) {
			if (verbose) {
				log("[", domain, "] dismiss ARP waiter: ", arp_waiter);
			}
			cancel_arp_waiting(*_own_arp_waiters.first()->object());
		}
	});
}


void Interface::handle_config_1(Configuration &config)
{
	/* update config and policy */
	_config = config;
	_policy.handle_config(config);
	Domain_name const &new_domain_name = _policy.determine_domain_name();
	try {
		/* destroy state objects that are not needed anymore */
		Domain &old_domain = domain();
		_destroy_dissolved_links<Icmp_link>(_dissolved_icmp_links, _alloc);
		_destroy_dissolved_links<Udp_link> (_dissolved_udp_links,  _alloc);
		_destroy_dissolved_links<Tcp_link> (_dissolved_tcp_links,  _alloc);
		_destroy_released_dhcp_allocations(old_domain);

		/* do not consider to reuse IP config if the domains differ */
		if (old_domain.name() != new_domain_name) {
			return; }

		/* interface stays with its domain, so, try to reuse IP config */
		config.domains().with_element(
			new_domain_name,
			[&] /* match_fn */ (Domain &new_domain)
			{
				new_domain.try_reuse_ip_config(old_domain);
			},
			[&] /* no_match_fn */ () { }
		);
	}
	catch (Pointer<Domain>::Invalid) { }
}


void Interface::_failed_to_send_packet_link()
{
	if (_config().verbose()) {
		log("[", _domain(), "] failed to send packet (link down)"); }
}


void Interface::_failed_to_send_packet_submit()
{
	if (_config().verbose()) {
		log("[", _domain(), "] failed to send packet (queue full)"); }
}


void Interface::_failed_to_send_packet_alloc()
{
	if (_config().verbose()) {
		log("[", _domain(), "] failed to send packet (packet alloc failed)"); }
}


void Interface::handle_config_2()
{
	Domain_name const &new_domain_name = _policy.determine_domain_name();
	try {
		Domain &old_domain = domain();
		_config().domains().with_element(
			new_domain_name,
			[&] /* match_fn */ (Domain &new_domain)
			{
				/* if the domains differ, detach completely from the domain */
				if (old_domain.name() != new_domain_name) {

					_detach_from_domain();
					_attach_to_domain_raw(new_domain);

					/* destruct and construct DHCP client if required */
					if (old_domain.ip_config_dynamic()) {
						_dhcp_client.destruct();
					}
					if (new_domain.ip_config_dynamic()) {
						_dhcp_client.construct(_timer, *this);
					}
					return;
				}
				_update_domain_object(new_domain);

				/* destruct or construct DHCP client if IP-config type changes */
				if (old_domain.ip_config_dynamic() &&
				    !new_domain.ip_config_dynamic())
				{
					_dhcp_client.destruct();
				}
				if (!old_domain.ip_config_dynamic() &&
				    new_domain.ip_config_dynamic())
				{
					_dhcp_client.construct(_timer, *this);
				}

				/* remember that the interface stays attached to the same domain */
				_update_domain.construct(old_domain, new_domain);
			},
			[&] /* no_match_fn */ ()
			{
				/* the interface no longer has a domain */
				_detach_from_domain();

				/* destruct DHCP client if it was constructed */
				if (old_domain.ip_config_dynamic()) {
					_dhcp_client.destruct();
				}
			}
		);
	}
	catch (Pointer<Domain>::Invalid) {

		/* the interface had no domain but now it may get one */
		_config().domains().with_element(
			new_domain_name,
			[&] /* match_fn */ (Domain &new_domain)
			{
				_attach_to_domain_raw(new_domain);

				/* construct DHCP client if the new domain needs it */
				if (new_domain.ip_config_dynamic()) {
					_dhcp_client.construct(_timer, *this);
				}
			},
			[&] /* no_match_fn */ () { }
		);
	}
}


void Interface::handle_config_3()
{
	try {
		/*
		 * Update the domain object only if handle_config_2 determined that
		 * the interface stays attached to the same domain. Otherwise the
		 * interface already got detached from its old domain and there is
		 * nothing to update.
		 */
		Update_domain &update_domain = *_update_domain;
		Domain &old_domain = update_domain.old_domain;
		Domain &new_domain = update_domain.new_domain;
		_update_domain.destruct();

		/* if the IP configs differ, detach completely from the IP config */
		if (old_domain.ip_config() != new_domain.ip_config()) {
			detach_from_ip_config(old_domain);
			attach_to_domain_finish();
			return;
		}
		/* if there was/is no IP config, there is nothing more to update */
		if (!new_domain.ip_config().valid()) {
			return;
		}
		/* update state objects */
		_update_udp_tcp_links(L3_protocol::TCP, new_domain);
		_update_udp_tcp_links(L3_protocol::UDP, new_domain);
		_update_icmp_links(new_domain);
		_update_dhcp_allocations(old_domain, new_domain);
		_update_own_arp_waiters(new_domain);
	}
	catch (Constructible<Update_domain>::Deref_unconstructed_object) {

		/* if the interface moved to another domain, finish the operation */
		try { attach_to_domain_finish(); }
		catch (Pointer<Domain>::Invalid) { }
	}
}


void Interface::_ack_packet(Packet_descriptor const &pkt)
{
	if (!_sink.try_ack_packet(pkt)) {
		if (_config().verbose()) {
			log("[", _domain(), "] leak packet (sink not ready to "
			    "acknowledge)");
		}
		return;
	}
}


void Interface::cancel_arp_waiting(Arp_waiter &waiter)
{
	try {
		Domain &domain = _domain();
		if (domain.verbose_packet_drop()) {
			log("[", domain, "] drop packet (ARP got cancelled)"); }
	}
	catch (Pointer<Domain>::Invalid) {
		if (_config().verbose_packet_drop()) {
			log("[?] drop packet (ARP got cancelled)"); }
	}
	_ack_packet(waiter.packet());
	destroy(_alloc, &waiter);
}


Interface::~Interface()
{
	try { _config().report().handle_interface_link_state(); }
	catch (Pointer<Report>::Invalid) { }
	_detach_from_domain();
	_interfaces.remove(this);
}


void Interface::report(Genode::Xml_generator &xml)
{
	xml.node("interface",  [&] () {
		bool empty { true };
		xml.attribute("label", _policy.label());
		if (_config().report().link_state()) {
			xml.attribute("link_state", link_state());
			empty = false;
		}
		if (_config().report().stats()) {
			try {
				_policy.report(xml);
				empty = false;
			}
			catch (Report::Empty) { }

			try { xml.node("tcp-links",        [&] () { _tcp_stats.report(xml);  }); empty = false; } catch (Report::Empty) { }
			try { xml.node("udp-links",        [&] () { _udp_stats.report(xml);  }); empty = false; } catch (Report::Empty) { }
			try { xml.node("icmp-links",       [&] () { _icmp_stats.report(xml); }); empty = false; } catch (Report::Empty) { }
			try { xml.node("arp-waiters",      [&] () { _arp_stats.report(xml);  }); empty = false; } catch (Report::Empty) { }
			try { xml.node("dhcp-allocations", [&] () { _dhcp_stats.report(xml); }); empty = false; } catch (Report::Empty) { }
		}
		if (_config().report().dropped_fragm_ipv4() && _dropped_fragm_ipv4) {
			xml.node("dropped-fragm-ipv4", [&] () {
				xml.attribute("value", _dropped_fragm_ipv4);
			});
			empty = false;
		}
		if (empty) { throw Report::Empty(); }
	});
}


/**************************
 ** Interface_link_stats **
 **************************/

Interface_link_stats::~Interface_link_stats()
{
	if (opening ||
	    open    ||
	    closing ||
	    closed)
	{
		error("closing interface has dangling links");
	}
}


/****************************
 ** Interface_object_stats **
 ****************************/

Interface_object_stats::~Interface_object_stats()
{
	if (alive) {
		error("closing interface has dangling links"); }
}<|MERGE_RESOLUTION|>--- conflicted
+++ resolved
@@ -2019,15 +2019,10 @@
 				[&] /* handle_no_match */ () { }
 			);
 		}
-<<<<<<< HEAD
-		catch (Dismiss_link) { }
-		destroy_link(link);
-=======
 		if (link_has_been_updated)
 			return;
 
 		_dismiss_link(link);
->>>>>>> 2e76374a
 	});
 }
 
@@ -2036,28 +2031,6 @@
 {
 	L3_protocol const prot { L3_protocol::ICMP };
 	links(prot).for_each([&] (Link &link) {
-<<<<<<< HEAD
-		try {
-			bool done { false };
-			cln_dom.icmp_rules().find_longest_prefix_match(
-				link.client().dst_ip(),
-				[&] /* handle_match */ (Ip_rule const &rule)
-				{
-					_update_link_check_nat(link, rule.domain(), prot, cln_dom);
-					done = true;
-				},
-				[&] /* handle_no_match */ ()
-				{
-					_dismiss_link_log(link, "no ICMP rule");
-				}
-			);
-			if (done) {
-				return;
-			}
-		}
-		catch (Dismiss_link) { }
-		destroy_link(link);
-=======
 
 		bool link_has_been_updated { false };
 
@@ -2074,7 +2047,6 @@
 			return;
 
 		_dismiss_link(link);
->>>>>>> 2e76374a
 	});
 }
 
