/*
 * \brief  VFS file to Block session
 * \author Josef Soentgen
 * \date   2020-05-05
 */

/*
 * Copyright (C) 2020 Genode Labs GmbH
 *
 * This file is part of the Genode OS framework, which is distributed
 * under the terms of the GNU Affero General Public License version 3.
 */

#ifndef _VFS_BLOCK__JOB_
#define _VFS_BLOCK__JOB_

namespace Vfs_block {

	using file_size   = Vfs::file_size;
	using file_offset = Vfs::file_offset;
	using size_t      = Genode::size_t;

	struct Job
	{
		struct Unsupported_Operation : Genode::Exception { };
		struct Invalid_state         : Genode::Exception { };

		enum State { PENDING, IN_PROGRESS, COMPLETE, };

		static State _initial_state(Block::Operation::Type type)
		{
			using Type = Block::Operation::Type;

			switch (type) {
			case Type::READ:  return State::PENDING;
			case Type::WRITE: return State::PENDING;
			case Type::TRIM:  return State::PENDING;
			case Type::SYNC:  return State::PENDING;
			default:          throw Unsupported_Operation();
			}
		}

		static char const *_state_to_string(State s)
		{
			switch (s) {
			case State::PENDING:      return "PENDING";
			case State::IN_PROGRESS:  return "IN_PROGRESS";
			case State::COMPLETE:     return "COMPLETE";
			}

			throw Invalid_state();
		}

		Vfs::Vfs_handle &_handle;

		Block::Request const request;
		char              *data;
		State              state;
		file_offset const  base_offset;
		file_offset        current_offset;
		size_t             current_count;

		bool success;
		bool complete;

		bool _read()
		{
			bool progress = false;

			switch (state) {
			case State::PENDING:

				_handle.seek(base_offset + current_offset);
				if (!_handle.fs().queue_read(&_handle, current_count)) {
					return progress;
				}

				state = State::IN_PROGRESS;
				progress = true;
			[[fallthrough]];
			case State::IN_PROGRESS:
			{
				using Result = Vfs::File_io_service::Read_result;

				bool completed = false;
<<<<<<< HEAD
				file_size out = 0;

				Result const result =
					_handle.fs().complete_read(&_handle,
					                           data + current_offset,
					                           current_count, out);
=======
				size_t out = 0;

				Genode::Byte_range_ptr const dst { data + current_offset,
				                                   current_count };

				Result const result = _handle.fs().complete_read(&_handle, dst, out);

>>>>>>> 2e76374a
				if (result == Result::READ_QUEUED
				 || result == Result::READ_ERR_WOULD_BLOCK) {
					return progress;
				} else

				if (result == Result::READ_OK) {
					current_offset += out;
					current_count  -= out;
					success = true;
				} else

				if (   result == Result::READ_ERR_IO
				    || result == Result::READ_ERR_INVALID) {
					success   = false;
					completed = true;
				}

				if (current_count == 0 || completed) {
					state = State::COMPLETE;
				} else {
					state = State::PENDING;
					/* partial read, keep trying */
					return true;
				}
				progress = true;
			}
			[[fallthrough]];
			case State::COMPLETE:

				complete = true;
				progress = true;
			default: break;
			}

			return progress;
		}

		bool _write()
		{
			bool progress = false;

			switch (state) {
			case State::PENDING:

				_handle.seek(base_offset + current_offset);
				state = State::IN_PROGRESS;
				progress = true;

			[[fallthrough]];
			case State::IN_PROGRESS:
			{
				using Result = Vfs::File_io_service::Write_result;

				bool completed = false;
<<<<<<< HEAD
				file_size out = 0;

				Result result = _handle.fs().write(&_handle,
				                                   data + current_offset,
				                                   current_count, out);
=======
				size_t out = 0;

				Genode::Const_byte_range_ptr const src { data + current_offset,
				                                         current_count };

				Result result = _handle.fs().write(&_handle, src, out);

>>>>>>> 2e76374a
				switch (result) {
				case Result::WRITE_ERR_WOULD_BLOCK:
					return progress;

				case Result::WRITE_OK:
					current_offset += out;
					current_count  -= out;
					success = true;
					break;

				case Result::WRITE_ERR_IO:
				case Result::WRITE_ERR_INVALID:
					success = false;
					completed = true;
					break;
				}

				if (current_count == 0 || completed) {
					state = State::COMPLETE;
				} else {
					state = State::PENDING;
					/* partial write, keep trying */
					return true;
				}
				progress = true;
			}
			[[fallthrough]];
			case State::COMPLETE:

				complete = true;
				progress = true;
			default: break;
			}

			return progress;
		}

		bool _sync()
		{
			bool progress = false;

			switch (state) {
			case State::PENDING:

				if (!_handle.fs().queue_sync(&_handle)) {
					return progress;
				}
				state = State::IN_PROGRESS;
				progress = true;
			[[fallthrough]];
			case State::IN_PROGRESS:
			{
				using Result = Vfs::File_io_service::Sync_result;
				Result const result = _handle.fs().complete_sync(&_handle);

				if (result == Result::SYNC_QUEUED) {
					return progress;
				} else

				if (result == Result::SYNC_ERR_INVALID) {
					success = false;
				} else

				if (result == Result::SYNC_OK) {
					success = true;
				}

				state = State::COMPLETE;
				progress = true;
			}
			[[fallthrough]];
			case State::COMPLETE:

				complete = true;
				progress = true;
			default: break;
			}

			return progress;
		}

		bool _trim()
		{
			/*
 			 * TRIM is not implemented but nonetheless report success
			 * back to client as it merely is a hint.
			 */
			success  = true;
			complete = true;
			return true;
		}

		Job(Vfs::Vfs_handle &handle,
		    Block::Request   request,
		    file_offset      base_offset,
		    char            *data,
		    size_t           length)
		:
			_handle        { handle },
			request        { request },
			data           { data },
			state          { _initial_state(request.operation.type) },
			base_offset    { base_offset },
			current_offset { 0 },
			current_count  { length },
			success        { false },
			complete       { false }
		{ }

		bool completed() const { return complete; }
		bool succeeded()   const { return success; }

		void print(Genode::Output &out) const
		{
			Genode::print(out, "(", request.operation, ")",
				" state: ",          _state_to_string(state),
				" base_offset: ",    base_offset,
				" current_offset: ", current_offset,
				" current_count: ",  current_count,
				" success: ",        success,
				" complete: ",       complete);
		}

		bool execute()
		{
			using Type = Block::Operation::Type;

			switch (request.operation.type) {
			case Type::READ:  return _read();
			case Type::WRITE: return _write();
			case Type::SYNC:  return _sync();
			case Type::TRIM:  return _trim();
			default:          return false;
			}
		}
	};

} /* namespace Vfs_block */

#endif /* _VFS_BLOCK__JOB_ */<|MERGE_RESOLUTION|>--- conflicted
+++ resolved
@@ -83,14 +83,6 @@
 				using Result = Vfs::File_io_service::Read_result;
 
 				bool completed = false;
-<<<<<<< HEAD
-				file_size out = 0;
-
-				Result const result =
-					_handle.fs().complete_read(&_handle,
-					                           data + current_offset,
-					                           current_count, out);
-=======
 				size_t out = 0;
 
 				Genode::Byte_range_ptr const dst { data + current_offset,
@@ -98,7 +90,6 @@
 
 				Result const result = _handle.fs().complete_read(&_handle, dst, out);
 
->>>>>>> 2e76374a
 				if (result == Result::READ_QUEUED
 				 || result == Result::READ_ERR_WOULD_BLOCK) {
 					return progress;
@@ -153,13 +144,6 @@
 				using Result = Vfs::File_io_service::Write_result;
 
 				bool completed = false;
-<<<<<<< HEAD
-				file_size out = 0;
-
-				Result result = _handle.fs().write(&_handle,
-				                                   data + current_offset,
-				                                   current_count, out);
-=======
 				size_t out = 0;
 
 				Genode::Const_byte_range_ptr const src { data + current_offset,
@@ -167,7 +151,6 @@
 
 				Result result = _handle.fs().write(&_handle, src, out);
 
->>>>>>> 2e76374a
 				switch (result) {
 				case Result::WRITE_ERR_WOULD_BLOCK:
 					return progress;
