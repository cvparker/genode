/*
 * \brief  Internal nodes of VFS server
 * \author Emery Hemingway
 * \author Christian Helmuth
 * \author Norman Feske
 * \date   2016-03-29
 */

/*
 * Copyright (C) 2016-2019 Genode Labs GmbH
 *
 * This file is part of the Genode OS framework, which is distributed
 * under the terms of the GNU Affero General Public License version 3.
 */

#ifndef _VFS__NODE_H_
#define _VFS__NODE_H_

/* Genode includes */
#include <vfs/file_system.h>
#include <os/path.h>
#include <base/id_space.h>

/* Local includes */
#include "assert.h"

namespace Vfs_server {

	using namespace File_system;
	using namespace Vfs;

	typedef Vfs::File_io_service::Write_result Write_result;
	typedef Vfs::File_io_service::Read_result Read_result;
	typedef Vfs::File_io_service::Sync_result Sync_result;

	typedef ::File_system::Session::Tx::Sink Packet_stream;

	class Node;
	class Io_node;
	class Watch_node;
	class Directory;
	class File;
	class Symlink;

	typedef Genode::Id_space<Node> Node_space;
	typedef Genode::Fifo<Node>     Node_queue;

	/* Vfs::MAX_PATH is shorter than File_system::MAX_PATH */
	enum { MAX_PATH_LEN = Vfs::MAX_PATH_LEN };

	typedef Genode::Path<MAX_PATH_LEN> Path;

	typedef Genode::Allocator::Out_of_memory Out_of_memory;

	struct Payload_ptr { char *ptr; };

	/**
	 * Type trait for determining the node type for a given handle type
	 */
	template<typename T> struct Node_type;
	template<> struct Node_type<Node_handle>    { typedef Io_node    Type; };
	template<> struct Node_type<Dir_handle>     { typedef Directory  Type; };
	template<> struct Node_type<File_handle>    { typedef File       Type; };
	template<> struct Node_type<Symlink_handle> { typedef Symlink    Type; };
	template<> struct Node_type<Watch_handle>   { typedef Watch_node Type; };

	/**
	 * Type trait for determining the handle type for a given node type
	 */
	template<typename T> struct Handle_type;
	template<> struct Handle_type<Io_node>   { typedef Node_handle    Type; };
	template<> struct Handle_type<Directory> { typedef Dir_handle     Type; };
	template<> struct Handle_type<File>      { typedef File_handle    Type; };
	template<> struct Handle_type<Symlink>   { typedef Symlink_handle Type; };
	template<> struct Handle_type<Watch>     { typedef Watch_handle   Type; };

	/*
	 * Note that the file objects are created at the
	 * VFS in the local node constructors, this is to
	 * ensure that in the case of file creation, the
	 * Out_of_ram exception is thrown before the VFS is
	 * modified.
	 */
}


class Vfs_server::Node : Node_space::Element, Node_queue::Element
{
	private:

		/*
		 * Noncopyable
		 */
		Node(Node const &);
		Node &operator = (Node const &);

		Path const _path;

	protected:

		/**
		 * Packet descriptor to be added to the acknowledgement queue
		 *
		 * The '_acked_packet' is reset by 'submit_job' and assigned
		 * to a valid descriptor by 'try_execute_job'. The validity of the
		 * packet descriptor is tracked by '_acked_packet_valid'.
		 */
		Packet_descriptor _acked_packet { };

		bool _submit_accepted = false;

		bool _acked_packet_valid = false;

		bool _packet_in_progress = false;

		enum class Read_ready_state { DONT_CARE, REQUESTED, READY };

		Read_ready_state _read_ready_state { Read_ready_state::DONT_CARE };

	public:

		friend Node_queue;
		using Node_queue::Element::enqueued;

		Node(Node_space &space, char const *node_path)
		:
			Node_space::Element(*this, space), _path(node_path)
		{ }

		virtual ~Node() { }

		using Node_space::Element::id;

		char const *path() const { return _path.base(); }

		enum class Submit_result { DENIED, ACCEPTED, STALLED };

		bool job_in_progress() const { return _packet_in_progress; }

		/**
		 * Return true if node is ready to accept 'submit_job'
		 *
		 * Each node can deal with only one job at a time, except for file
		 * nodes, which accept a job in addition to an already submitted
		 * READ_READY request (which leaves '_packet_in_progress' untouched).
		 */
		bool job_acceptable() const { return !job_in_progress()
		                                  && !acknowledgement_pending(); }

		/**
		 * Submit job to node
		 *
		 * When called, the node is expected to be idle (neither queued in
		 * the active-nodes queue nor the finished-nodes queue).
		 */
		virtual Submit_result submit_job(Packet_descriptor, Payload_ptr)
		{
			return Submit_result::DENIED;
		}

		/**
		 * Execute submitted job
		 *
		 * This function must not be called if 'job_in_progress()' is false.
		 */
		virtual void execute_job()
		{
			Genode::warning("Node::execute_job unexpectedly called");
		}

		/**
		 * Return true if the node has at least one acknowledgement ready
		 */
		bool acknowledgement_pending() const
		{
			return (_read_ready_state == Read_ready_state::READY)
			     || _acked_packet_valid;
		}

		bool active() const
		{
			return acknowledgement_pending()
			    || job_in_progress()
			    || (_read_ready_state == Read_ready_state::REQUESTED);
		}

		/**
		 * Return and consume one pending acknowledgement
		 */
		Packet_descriptor dequeue_acknowledgement()
		{
			if (_read_ready_state == Read_ready_state::READY) {
				_read_ready_state =  Read_ready_state::DONT_CARE;

				Packet_descriptor ack_read_ready(Packet_descriptor(),
				                                 Node_handle { id().value },
				                                 Packet_descriptor::READ_READY,
				                                 0, 0);
				ack_read_ready.succeeded(true);
				return ack_read_ready;
			}

			if (_acked_packet_valid) {
				_acked_packet_valid = false;
				return _acked_packet;
			}

			Genode::warning("dequeue_acknowledgement called with no pending ack");
			return Packet_descriptor();
		}

		/**
		 * Return true if node was written to
		 */
		virtual bool modified() const { return false; }

		/**
		 * Print for debugging
		 */
		void print(Genode::Output &out) const
		{
			Genode::print(out, _path.string(), " (id=", id(), ")");
		}
};


/**
 * Super-class for nodes that process read/write packets
 */
class Vfs_server::Io_node : public Vfs_server::Node,
                            public Vfs::Read_ready_response_handler
{
	private:

		/*
		 * Noncopyable
		 */
		Io_node(Io_node const &);
		Io_node &operator = (Io_node const &);

		Mode const _mode;

	protected:

		Payload_ptr _payload_ptr { };

		bool _modified = false;

		Vfs::Vfs_handle &_handle;

		void _import_job(Packet_descriptor packet, Payload_ptr payload_ptr)
		{
			/*
			 * Accept a READ_READY request without occupying '_packet'.
			 * This way, another request can follow a READ_READY request
			 * without blocking on the completion of READ_READY.
			 */
			if (packet.operation() == Packet_descriptor::READ_READY) {
				_read_ready_state = Read_ready_state::REQUESTED;
				return;
			}

			if (job_in_progress())
				Genode::error("job unexpectedly submitted to busy node");

			_packet             = packet;
			_payload_ptr        = payload_ptr;
			_acked_packet_valid = false;
			_acked_packet       = Packet_descriptor { };
		}

		void _acknowledge_as_success(size_t count)
		{
			/*
			 * Keep '_packet' and '_payload_ptr' intact to allow for the
			 * conversion of directory entries in 'Directory::execute_job'.
			 */

			_packet_in_progress = false;
			_acked_packet_valid = true;
			_acked_packet       = _packet;

			_acked_packet.length(count);
			_acked_packet.succeeded(true);
		}

		void _acknowledge_as_failure()
		{
			_packet_in_progress = false;
			_acked_packet_valid = true;
			_acked_packet       = _packet;

			_acked_packet.succeeded(false);

			_packet             = Packet_descriptor();
			_payload_ptr        = Payload_ptr { nullptr };
		}

		/**
		 * Current job of this node, assigned by 'submit_job'
		 */
		Packet_descriptor _packet { };

		/**
		 * Initial seek offset from where to start writing
		 */
		seek_off_t _initial_write_seek_offset { 0 };

	protected:

		Submit_result _submit_read_at(file_offset seek_offset)
		{
			if (!(_mode & READ_ONLY))
				return Submit_result::DENIED;

			_handle.seek(seek_offset);

			bool const queuing_succeeded =
				_handle.fs().queue_read(&_handle, _packet.length());

			if (queuing_succeeded)
				_packet_in_progress = true;

			return queuing_succeeded ? Submit_result::ACCEPTED
			                         : Submit_result::STALLED;
		}

		Submit_result _submit_write_at(file_offset seek_offset)
		{
			if (!(_mode & WRITE_ONLY))
				return Submit_result::DENIED;

			_initial_write_seek_offset = seek_offset;

			_packet_in_progress = true;
			return Submit_result::ACCEPTED;
		}

		Submit_result _submit_sync()
		{
			bool const queuing_succeeded = _handle.fs().queue_sync(&_handle);

			if (queuing_succeeded)
				_packet_in_progress = true;

			return queuing_succeeded ? Submit_result::ACCEPTED
			                         : Submit_result::STALLED;
		}

		Submit_result _submit_read_ready()
		{
			_read_ready_state = Read_ready_state::REQUESTED;

			if (_handle.fs().read_ready(_handle)) {
				/* if the handle is ready, send a packet back immediately */
				read_ready_response();
			} else {
				/* register to send READ_READY acknowledgement later */
				_handle.fs().notify_read_ready(&_handle);
			}
			return Submit_result::ACCEPTED;
		}

		Submit_result _submit_content_changed()
		{
			Genode::warning("client unexpectedly submitted CONTENT_CHANGED packet");
			return Submit_result::DENIED;
		}

		Submit_result _submit_write_timestamp()
		{
			if (!(_mode & WRITE_ONLY))
				return Submit_result::DENIED;

			_packet_in_progress = true;
			return Submit_result::ACCEPTED;
		}

		void _execute_read()
		{
			size_t out_count = 0;

			Byte_range_ptr dst { _payload_ptr.ptr, _packet.length() };

			switch (_handle.fs().complete_read(&_handle, dst, out_count)) {

			case Read_result::READ_OK:
				_acknowledge_as_success((size_t)out_count);
				break;

			case Read_result::READ_ERR_IO:
			case Read_result::READ_ERR_INVALID:
				_acknowledge_as_failure();
				break;

			case Read_result::READ_ERR_WOULD_BLOCK:
			case Read_result::READ_QUEUED:
				break;
			}
		}

		/**
		 * Try to execute write operation at the VFS
		 *
		 * \return number of consumed bytes
		 */
		size_t _execute_write(Const_byte_range_ptr const &src, seek_off_t write_pos)
		{
<<<<<<< HEAD
			file_size out_count = 0;
			_handle.seek(_initial_write_seek_offset + write_pos);

			switch (_handle.fs().write(&_handle, src_ptr, length, out_count)) {
			case Write_result::WRITE_ERR_WOULD_BLOCK:
				break;

			case Write_result::WRITE_ERR_INVALID:
			case Write_result::WRITE_ERR_IO:
				_acknowledge_as_failure();
				break;

=======
			size_t out_count = 0;
			_handle.seek(_initial_write_seek_offset + write_pos);

			switch (_handle.fs().write(&_handle, src, out_count)) {

			case Write_result::WRITE_ERR_WOULD_BLOCK:
				break;

			case Write_result::WRITE_ERR_INVALID:
			case Write_result::WRITE_ERR_IO:
				_acknowledge_as_failure();
				break;

>>>>>>> 2e76374a
			case Write_result::WRITE_OK:
				break;
			}

			_modified = true;

			return out_count;
		}

		void _execute_sync()
		{
			switch (_handle.fs().complete_sync(&_handle)) {

			case Sync_result::SYNC_OK:
				_acknowledge_as_success(0);
				break;

			case Sync_result::SYNC_ERR_INVALID:
				_acknowledge_as_failure();
				break;

			case Sync_result::SYNC_QUEUED:
				break;
			}
		}

		void _execute_write_timestamp()
		{
			_packet.with_timestamp([&] (::File_system::Timestamp const time) {
				Vfs::Timestamp ts { .value = time.value };
				_handle.fs().update_modification_timestamp(&_handle, ts);
			});
			_acknowledge_as_success(0);

			_modified = true;
		}

	public:

		Io_node(Node_space &space,
		        char const *path,
		        Mode        mode,
		        Vfs_handle &handle)
		:
			Node(space, path), _mode(mode), _handle(handle)
		{
			_handle.handler(this); // XXX remove?
		}

		virtual ~Io_node()
		{
			_handle.handler(nullptr);
			_handle.close();
		}

		using Node_space::Element::id;

		Mode mode() const { return _mode; }


		/********************************
		 ** Vfs_server::Node interface **
		 ********************************/

		void execute_job() override { }

		bool modified() const override { return _modified; }


		/****************************************
		 ** Vfs::Io_response_handler interface **
		 ****************************************/

		/**
		 * Called by the VFS plugin of this handle
		 */
		void read_ready_response() override
		{
			if (_read_ready_state == Read_ready_state::REQUESTED)
				_read_ready_state =  Read_ready_state::READY;
		}
};


class Vfs_server::Watch_node final : public Vfs_server::Node,
                                     public Vfs::Watch_response_handler
{
	public:

		struct Watch_node_response_handler : Genode::Interface
		{
			virtual void handle_watch_node_response(Watch_node &) = 0;
		};

	private:

		/*
		 * Noncopyable
		 */
		Watch_node(Watch_node const &);
		Watch_node &operator = (Watch_node const &);

		Vfs::Vfs_watch_handle &_watch_handle;

		Watch_node_response_handler &_watch_node_response_handler;

	public:

		Watch_node(Node_space                  &space,
		           char                  const *path,
		           Vfs::Vfs_watch_handle       &handle,
		           Watch_node_response_handler &watch_node_response_handler)
		:
			Node(space, path),
			_watch_handle(handle),
			_watch_node_response_handler(watch_node_response_handler)
		{
			_watch_handle.handler(this);
		}

		~Watch_node()
		{
			_watch_handle.close();
		}


		/*******************************************
		 ** Vfs::Watch_response_handler interface **
		 *******************************************/

		void watch_response() override
		{
			_acked_packet = Packet_descriptor(Packet_descriptor(),
			                                  Node_handle { id().value },
			                                  Packet_descriptor::CONTENT_CHANGED,
			                                  0, 0);
			_acked_packet.succeeded(true);
			_acked_packet_valid = true;
			_watch_node_response_handler.handle_watch_node_response(*this);
		}


		/********************************
		 ** Vfs_server::Node interface **
		 ********************************/

		Submit_result submit_job(Packet_descriptor, Payload_ptr) override
		{
			/*
			 * This can only happen if a client misbehaves by submitting
			 * work to a watch handle.
			 */
			Genode::warning("job unexpectedly submitted to watch handle");

			/* don't reset '_acked_packet' as defined in the constructor */

			return Submit_result::DENIED;
		}
};


struct Vfs_server::Symlink : Io_node
{
	private:

		typedef Genode::String<MAX_PATH_LEN + 1> Write_buffer;

		Write_buffer _write_buffer { };

		bool _partial_operation() const
		{
			/* partial read or write is not supported */
			if (_packet.position() != 0) {
				Genode::warning("attempt for partial operation on a symlink");
				return true;
			}
			return false;
		}

		bool _max_path_length_exceeded() const
		{
			return _packet.length() >= MAX_PATH_LEN;
		}

		static Vfs_handle &_open(Vfs::File_system  &vfs, Genode::Allocator &alloc,
		                         char const *path, bool create)
		{
			Vfs_handle *h = nullptr;
			assert_openlink(vfs.openlink(path, create, &h, alloc));
			return *h;
		}

	public:

		Symlink(Node_space        &space,
		        Vfs::File_system  &vfs,
		        Genode::Allocator &alloc,
		        char        const *path,
		        Mode               mode,
		        bool               create)
		:
			Io_node(space, path, mode, _open(vfs, alloc, path, create))
		{ }

		Submit_result submit_job(Packet_descriptor packet, Payload_ptr payload_ptr) override
		{
			_import_job(packet, payload_ptr);

			switch (packet.operation()) {

			case Packet_descriptor::READ:

				if (_partial_operation())
					return Submit_result::DENIED;

				return _submit_read_at(0);

			case Packet_descriptor::WRITE:
				{
					if (_partial_operation() || _max_path_length_exceeded())
						return Submit_result::DENIED;

					/* accessed by 'execute_job' */
					_write_buffer = Write_buffer(Genode::Cstring(_payload_ptr.ptr,
					                                             packet.length()));
					return _submit_write_at(0);
				}

			case Packet_descriptor::SYNC:            return _submit_sync();
			case Packet_descriptor::READ_READY:      return _submit_read_ready();
			case Packet_descriptor::CONTENT_CHANGED: return _submit_content_changed();
			case Packet_descriptor::WRITE_TIMESTAMP: return _submit_write_timestamp();
			}

			Genode::warning("invalid operation ", (int)_packet.operation(), " "
			                "requested from symlink node");

			return Submit_result::DENIED;
		}

		void execute_job() override
		{
			switch (_packet.operation()) {

			/*
			 * Write symlink content from '_write_buffer' instead of the
			 * '_payload_ptr'. In contrast to '_payload_ptr', which points
			 * to shared memory, the null-termination of the content of
			 * '_write_buffer' does not depend on the goodwill of the client.
			 */
			case Packet_descriptor::WRITE:
				{
					Const_byte_range_ptr const src { _write_buffer.string(),
					                                 _write_buffer.length() };

					if (_execute_write(src, 0) == src.num_bytes)
						_acknowledge_as_success(src.num_bytes);
					else
						_acknowledge_as_failure();
					break;
				}

			/* generic */
			case Packet_descriptor::READ:            _execute_read();  break;
			case Packet_descriptor::SYNC:            _execute_sync();  break;
			case Packet_descriptor::WRITE_TIMESTAMP: _execute_write_timestamp(); break;

			/* never executed */
			case Packet_descriptor::READ_READY:
			case Packet_descriptor::CONTENT_CHANGED:
				break;
			}
		}
};


class Vfs_server::File : public Io_node
{
	private:

		/*
		 * Noncopyable
		 */
		File(File const &);
		File &operator = (File const &);

		char const * const _leaf_path = nullptr; /* offset pointer to Node::_path */

		typedef Directory_service::Stat Stat;

		template <typename FN>
		void _with_stat(FN const &fn)
		{
			typedef Directory_service::Stat_result Result;

			Vfs::Directory_service::Stat stat { };
			if (_handle.ds().stat(_leaf_path, stat) == Result::STAT_OK)
				fn(stat);
		}

		seek_off_t _seek_pos()
		{
			seek_off_t seek_pos = _packet.position();

			if (seek_pos == (seek_off_t)SEEK_TAIL)
				_with_stat([&] (Stat const &stat) {
					seek_pos = stat.size; });

			return seek_pos;
		}

		enum class Write_type { UNKNOWN, CONTINUOUS, TRANSACTIONAL };

		Write_type _write_type = Write_type::UNKNOWN;

		/**
		 * Number of bytes consumed by VFS write
		 *
		 * Used for the incremental write to continuous files.
		 */
		size_t _write_pos = 0;

		bool _watch_read_ready = false;

	protected:

		static Vfs_handle &_open(Vfs::File_system  &vfs, Genode::Allocator &alloc,
		                         char const *path, Mode mode, bool create)
		{
			Vfs_handle *h = nullptr;
			unsigned vfs_mode = (mode-1) |
				(create ? Vfs::Directory_service::OPEN_MODE_CREATE : 0);

			assert_open(vfs.open(path, vfs_mode, &h, alloc));
			return *h;
		}

	public:

		File(Node_space        &space,
		     Vfs::File_system  &vfs,
		     Genode::Allocator &alloc,
		     char       const  *path,
		     Mode               mode,
		     bool               create)
		:
			Io_node(space, path, mode, _open(vfs, alloc, path, mode, create)),
			_leaf_path(vfs.leaf_path(Node::path()))
		{ }

		void truncate(file_size_t size)
		{
			assert_truncate(_handle.fs().ftruncate(&_handle, size));
		}

		Submit_result submit_job(Packet_descriptor packet, Payload_ptr payload_ptr) override
		{
			_import_job(packet, payload_ptr);

			_write_type = Write_type::UNKNOWN;
			_write_pos  = 0;

			switch (packet.operation()) {

			case Packet_descriptor::READ:            return _submit_read_at(_seek_pos());
			case Packet_descriptor::WRITE:           return _submit_write_at(_seek_pos());
			case Packet_descriptor::SYNC:            return _submit_sync();
			case Packet_descriptor::READ_READY:      return _submit_read_ready();
			case Packet_descriptor::CONTENT_CHANGED: return _submit_content_changed();
			case Packet_descriptor::WRITE_TIMESTAMP: return _submit_write_timestamp();
			}

			Genode::warning("invalid operation ", (int)_packet.operation(), " "
			                "requested from file node");

			return Submit_result::DENIED;
		}

		void execute_job() override
		{
			switch (_packet.operation()) {

			case Packet_descriptor::WRITE:
				{
					Const_byte_range_ptr const src { _payload_ptr.ptr + _write_pos,
					                                 _packet.length() - _write_pos };

					size_t const consumed = _execute_write(src, _write_pos);

					if (consumed == src.num_bytes) {
						_acknowledge_as_success(src.num_bytes);
						break;
					}

					/*
					 * The write request was only partially successful.
					 * Continue writing if the file is continuous.
					 * Return an error if the file is transactional.
					 */

					/* determine write type once via 'stat' */
					if (_write_type == Write_type::UNKNOWN) {
						_write_type = Write_type::TRANSACTIONAL;

						_with_stat([&] (Stat const &stat) {
							if (stat.type == Vfs::Node_type::CONTINUOUS_FILE)
								_write_type = Write_type::CONTINUOUS; });
					}

					if (_write_type == Write_type::TRANSACTIONAL) {
						_acknowledge_as_failure();
						break;
					}

					/*
					 * Keep executing the write operation for the remaining bytes.
					 */
					_write_pos += consumed;
					break;
				}

			/* generic */
			case Packet_descriptor::READ:            _execute_read(); break;
			case Packet_descriptor::SYNC:            _execute_sync(); break;
			case Packet_descriptor::WRITE_TIMESTAMP: _execute_write_timestamp(); break;

			/* never executed */
			case Packet_descriptor::READ_READY:
			case Packet_descriptor::CONTENT_CHANGED:
				break;
			}
		}
};


struct Vfs_server::Directory : Io_node
{
	public:

		enum class Session_writeable { READ_ONLY, WRITEABLE };

	private:

		Session_writeable const _writeable;

		typedef Directory_service::Dirent    Vfs_dirent;
		typedef ::File_system::Directory_entry Fs_dirent;

		bool _position_and_length_aligned_with_dirent_size()
		{
			if (_packet.length() < sizeof(Directory_entry))
				return false;

			if (_packet.length() % sizeof(::File_system::Directory_entry))
				return false;

			if (_packet.position() % sizeof(::File_system::Directory_entry))
				return false;

			return true;
		}

		static Fs_dirent _convert_dirent(Vfs_dirent from, Session_writeable writeable)
		{
			from.sanitize();

			auto fs_dirent_type = [&] (Vfs::Directory_service::Dirent_type type)
			{
				using From = Vfs::Directory_service::Dirent_type;
				using To   = ::File_system::Node_type;

				/*
				 * This should never be taken because 'END' is checked as a
				 * precondition prior the call to of this function.
				 */
				To const default_result = To::CONTINUOUS_FILE;

				switch (type) {
				case From::END:                return default_result;
				case From::DIRECTORY:          return To::DIRECTORY;
				case From::SYMLINK:            return To::SYMLINK;
				case From::CONTINUOUS_FILE:    return To::CONTINUOUS_FILE;
				case From::TRANSACTIONAL_FILE: return To::TRANSACTIONAL_FILE;
				}
				return default_result;
			};

			return {
				.inode = from.fileno,
				.type  = fs_dirent_type(from.type),
				.rwx   = {
					.readable   = from.rwx.readable,
					.writeable  = (writeable == Session_writeable::WRITEABLE)
					            ? from.rwx.writeable : false,
					.executable = from.rwx.executable },
				.name  = { from.name.buf }
			};
		}

		/**
		 * Convert VFS directory entry to FS directory entry in place in the
		 * payload buffer
		 *
		 * \return  size of converted data in bytes
		 */
		size_t _convert_vfs_dirents_to_fs_dirents()
		{
			static_assert(sizeof(Vfs_dirent) == sizeof(Fs_dirent));

			size_t const step   = sizeof(Fs_dirent);
			size_t const length = _packet.length();

			size_t converted_length = 0;

			for (file_offset offset = 0; offset + step <= length; offset += step) {

				char * const ptr = _payload_ptr.ptr + offset;

				Vfs_dirent &vfs_dirent = *(Vfs_dirent *)(ptr);
				Fs_dirent  &fs_dirent  = *(Fs_dirent  *)(ptr);

				if (vfs_dirent.type == Vfs::Directory_service::Dirent_type::END)
					break;

				fs_dirent = _convert_dirent(vfs_dirent, _writeable);

				converted_length += step;
			}

			return converted_length;
		}

		static Vfs_handle &_open(Vfs::File_system &vfs, Genode::Allocator &alloc,
		                         char const *path, bool create)
		{
			Vfs_handle *h = nullptr;
			assert_opendir(vfs.opendir(path, create, &h, alloc));
			return *h;
		}

	public:

		Directory(Node_space        &space,
		          Vfs::File_system  &vfs,
		          Genode::Allocator &alloc,
		          char const        *path,
		          bool               create,
		          Session_writeable  writeable)
		:
			Io_node(space, path, READ_ONLY, _open(vfs, alloc, path, create)),
			_writeable(writeable)
		{ }

		/**
		 * Open a file handle at this directory
		 */
		Node_space::Id file(Node_space        &space,
		                    Vfs::File_system  &vfs,
		                    Genode::Allocator &alloc,
		                    char        const *path,
		                    Mode               mode,
		                    bool               create)
		{
			File &file = *new (alloc)
				File(space, vfs, alloc,
				     Path(path, Node::path()).base(), mode, create);

			return file.id();
		}

		/**
		 * Open a symlink handle at this directory
		 */
		Node_space::Id symlink(Node_space        &space,
		                       Vfs::File_system  &vfs,
		                       Genode::Allocator &alloc,
		                       char        const *path,
		                       Mode               mode,
		                       bool               create)
		{
			Symlink &link = *new (alloc)
				Symlink(space, vfs, alloc,
				        Path(path, Node::path()).base(), mode, create);

			return link.id();
		}


		/********************************
		 ** Vfs_server::Node interface **
		 ********************************/

		Submit_result submit_job(Packet_descriptor packet, Payload_ptr payload_ptr) override
		{
			_import_job(packet, payload_ptr);

			switch (packet.operation()) {

			case Packet_descriptor::READ:

				if (!_position_and_length_aligned_with_dirent_size())
					return Submit_result::DENIED;

				return _submit_read_at(_packet.position());

			case Packet_descriptor::WRITE:
				return Submit_result::DENIED;

			case Packet_descriptor::SYNC:            return _submit_sync();
			case Packet_descriptor::READ_READY:      return _submit_read_ready();
			case Packet_descriptor::CONTENT_CHANGED: return _submit_content_changed();
			case Packet_descriptor::WRITE_TIMESTAMP: return _submit_write_timestamp();
			}

			Genode::warning("invalid operation ", (int)_packet.operation(), " "
			                "requested from directory node");
			return Submit_result::DENIED;
		}

		void execute_job() override
		{
			switch (_packet.operation()) {

			case Packet_descriptor::READ:
				_execute_read();

				if (_acked_packet_valid) {
					size_t const length = _convert_vfs_dirents_to_fs_dirents();

					/*
					 * Overwrite the acknowledgement assigned by
					 * '_execute_read' with an acknowledgement featuring the
					 * converted length. This way, the client reads only the
					 * number of bytes until the end of the directory.
					 */
					_acknowledge_as_success(length);
				}
				break;

			/* generic */
			case Packet_descriptor::SYNC:            _execute_sync(); break;
			case Packet_descriptor::WRITE_TIMESTAMP: _execute_write_timestamp(); break;

			/* never executed */
			case Packet_descriptor::WRITE:
			case Packet_descriptor::READ_READY:
			case Packet_descriptor::CONTENT_CHANGED:
				break;
			}
		}
};

#endif /* _VFS__NODE_H_ */<|MERGE_RESOLUTION|>--- conflicted
+++ resolved
@@ -406,11 +406,11 @@
 		 */
 		size_t _execute_write(Const_byte_range_ptr const &src, seek_off_t write_pos)
 		{
-<<<<<<< HEAD
-			file_size out_count = 0;
+			size_t out_count = 0;
 			_handle.seek(_initial_write_seek_offset + write_pos);
 
-			switch (_handle.fs().write(&_handle, src_ptr, length, out_count)) {
+			switch (_handle.fs().write(&_handle, src, out_count)) {
+
 			case Write_result::WRITE_ERR_WOULD_BLOCK:
 				break;
 
@@ -419,21 +419,6 @@
 				_acknowledge_as_failure();
 				break;
 
-=======
-			size_t out_count = 0;
-			_handle.seek(_initial_write_seek_offset + write_pos);
-
-			switch (_handle.fs().write(&_handle, src, out_count)) {
-
-			case Write_result::WRITE_ERR_WOULD_BLOCK:
-				break;
-
-			case Write_result::WRITE_ERR_INVALID:
-			case Write_result::WRITE_ERR_IO:
-				_acknowledge_as_failure();
-				break;
-
->>>>>>> 2e76374a
 			case Write_result::WRITE_OK:
 				break;
 			}
