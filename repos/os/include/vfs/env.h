/*
 * \brief  Cross-plugin VFS environment
 * \author Emery Hemingway
 * \author Norman Feske
 * \date   2018-04-02
 */

/*
 * Copyright (C) 2018-2019 Genode Labs GmbH
 *
 * This file is part of the Genode OS framework, which is distributed
 * under the terms of the GNU Affero General Public License version 3.
 */

#ifndef _INCLUDE__VFS__ENV_H_
#define _INCLUDE__VFS__ENV_H_

#include <vfs/file_system.h>
#include <vfs/remote_io.h>
#include <base/allocator.h>
#include <base/env.h>

namespace Vfs { struct Env; }

struct Vfs::Env : Interface
{
	virtual Genode::Env &env() = 0;

	/**
	 * Allocator for creating stuctures shared across open VFS handles
	 */
	virtual Genode::Allocator &alloc() = 0;

	/**
	 * VFS root file system
	 */
	virtual File_system &root_dir() = 0;

	/**
	 * Registry of deferred wakeups for plugins interacting with remote peers
	 */
	virtual Remote_io::Deferred_wakeups &deferred_wakeups() = 0;

	/**
	 * Interface tailored for triggering and waiting for I/O
	 */
	struct Io : Interface, Genode::Noncopyable
	{
		/**
		 * Trigger the deferred wakeup of remote peers
		 */
		virtual void commit() = 0;

		/**
		 * Wakeup remote peers and wait for I/O progress
		 *
		 * This method is intended for implementing synchronous I/O.
		 */
		virtual void commit_and_wait() = 0;
	};

	virtual Io &io() = 0;

	/**
	 * Interface for notifying the VFS user about possible progress
	 *
	 * This interface allows VFS plugins to prompt the potential unblocking of
	 * the VFS user, e.g., continuing a write operation that was stalled
	 * because of a saturated I/O buffer.
	 */
	struct User : Interface, Genode::Noncopyable
	{
<<<<<<< HEAD
=======
		/**
		 * Called whenever the VFS observes I/O
		 *
		 * Note that this method is usually called from the context of an
		 * I/O signal handler. Hence, it must never execute application-level
		 * code. Otherwise, unexpected nesting of application-level code might
		 * occur, in particular if the application performs synchronous I/O
		 * via 'wait_and_dispatch_one_io_signal()'.
		 *
		 * There are two recommended ways to safely implement this interface:
		 *
		 * The first option is to record the occurence of I/O for a later
		 * application-level response by modifying a state variable.
		 *
		 * The second way is reflecting the condition to an application-level
		 * signal handler by calling 'Signal_handler<T>::local_submit()'.
		 * This way, the application-level signal handler is executed once
		 * the component goes idle next time. This handler can then safely
		 * enter application-level code.
		 */
>>>>>>> 2e76374a
		virtual void wakeup_vfs_user() = 0;
	};

	virtual User &user() = 0;
};

#endif /* _INCLUDE__VFS__ENV_H_ */<|MERGE_RESOLUTION|>--- conflicted
+++ resolved
@@ -70,8 +70,6 @@
 	 */
 	struct User : Interface, Genode::Noncopyable
 	{
-<<<<<<< HEAD
-=======
 		/**
 		 * Called whenever the VFS observes I/O
 		 *
@@ -92,7 +90,6 @@
 		 * the component goes idle next time. This handler can then safely
 		 * enter application-level code.
 		 */
->>>>>>> 2e76374a
 		virtual void wakeup_vfs_user() = 0;
 	};
 
