 /*
 * \brief  Front-end API for accessing a component-local virtual file system
 * \author Norman Feske
 * \date   2017-07-04
 */

/*
 * Copyright (C) 2017 Genode Labs GmbH
 *
 * This file is part of the Genode OS framework, which is distributed
 * under the terms of the GNU Affero General Public License version 3.
 */

#ifndef _INCLUDE__OS__VFS_H_
#define _INCLUDE__OS__VFS_H_

/* Genode includes */
#include <base/env.h>
#include <base/allocator.h>
#include <vfs/simple_env.h>
#include <vfs/dir_file_system.h>
#include <vfs/file_system_factory.h>

namespace Genode {
	struct Directory;
	struct Root_directory;
	struct File;
	class  Readonly_file;
	class  File_content;
	class  Writeable_file;
	class  Append_file;
	class  New_file;
	class  Watcher;
	template <typename>
	class  Watch_handler;
	template <typename FN>
	void with_raw_file_content(Readonly_file const &,
	                           Byte_range_ptr const &, FN const &);
	template <typename FN>
	void with_xml_file_content(Readonly_file const &,
	                           Byte_range_ptr const &, FN const &);
}


struct Genode::Directory : Noncopyable, Interface
{
	public:

		struct Open_failed     : Exception { };
		struct Read_dir_failed : Exception { };

		class Entry
		{
			private:

				Vfs::Directory_service::Dirent _dirent { };

				friend class Directory;

				Entry() { }

				using Dirent_type = Vfs::Directory_service::Dirent_type;

			public:

				void print(Output &out) const
				{
					using Genode::print;
					using Vfs::Directory_service;

					print(out, _dirent.name.buf, " (");
					switch (_dirent.type) {
					case Dirent_type::TRANSACTIONAL_FILE: print(out, "file");    break;
					case Dirent_type::CONTINUOUS_FILE:    print(out, "file");    break;
					case Dirent_type::DIRECTORY:          print(out, "dir");     break;
					case Dirent_type::SYMLINK:            print(out, "symlink"); break;
					default:                              print(out, "other");   break;
					}
					print(out, ")");
				}

				typedef String<Vfs::Directory_service::Dirent::Name::MAX_LEN> Name;

				Name name() const { return Name(Cstring(_dirent.name.buf)); }

				Vfs::Directory_service::Dirent_type type() const { return _dirent.type; }

				bool dir() const { return _dirent.type == Dirent_type::DIRECTORY; }

				Vfs::Node_rwx rwx() const { return _dirent.rwx; }
		};

		enum { MAX_PATH_LEN = 256 };

		typedef String<MAX_PATH_LEN> Path;

		static Path join(Path const &x, Path const &y)
		{
			char const *p = y.string();
			while (*p == '/') ++p;

			if (x == "/")
				return Path("/", p);

			return Path(x, "/", p);
		}

	private:

		/*
		 * Noncopyable
		 */
		Directory(Directory const &);
		Directory &operator = (Directory const &);

		Path const _path;

		Vfs::File_system &_fs;

		Vfs::Env::Io &_io;

		Allocator &_alloc;

		Vfs::Vfs_handle *_handle = nullptr;

		friend class Readonly_file;
		friend class Root_directory;
		friend class Watcher;
		friend class Writeable_file;
		friend class Append_file;
		friend class New_file;

		/*
		 * Operations such as 'file_size' that are expected to be 'const' at
		 * the API level, do internally require I/O with the outside world,
		 * with involves non-const access to the VFS. This helper allows a
		 * 'const' method to perform I/O at the VFS.
		 */
		Vfs::File_system &_nonconst_fs() const
		{
			return const_cast<Vfs::File_system &>(_fs);
		}

		Vfs::Directory_service::Stat_result _stat(Path const &rel_path,
		                                          Vfs::Directory_service::Stat &out) const
		{
			return _nonconst_fs().stat(join(_path, rel_path).string(), out);
		}

	public:

		struct Nonexistent_file      : Exception { };
		struct Nonexistent_directory : Exception { };

		/**
		 * Constructor used by 'Root_directory'
		 *
		 * \throw Open_failed
		 */
		Directory(Vfs::Env &vfs_env)
		:
			_path(""), _fs(vfs_env.root_dir()),
			_io(vfs_env.io()), _alloc(vfs_env.alloc())
		{
			if (_fs.opendir("/", false, &_handle, _alloc) !=
			    Vfs::Directory_service::OPENDIR_OK)
				throw Nonexistent_directory();
		}

		/**
		 * Open sub directory
		 *
		 * \throw Nonexistent_directory
		 */
		Directory(Directory const &other, Path const &rel_path)
		:
			_path(join(other._path, rel_path)), _fs(other._fs), _io(other._io),
			_alloc(other._alloc)
		{
			if (_fs.opendir(_path.string(), false, &_handle, _alloc) !=
			    Vfs::Directory_service::OPENDIR_OK)
				throw Nonexistent_directory();
		}

		~Directory() { if (_handle) _handle->ds().close(_handle); }

		template <typename FN>
		void for_each_entry(FN const &fn)
		{
			for (unsigned i = 0;; i++) {

				Entry entry;

				_handle->seek(i * sizeof(entry._dirent));

				while (!_handle->fs().queue_read(_handle, sizeof(entry._dirent)))
					_io.commit_and_wait();

				Vfs::File_io_service::Read_result read_result;

				size_t out_count = 0;

				for (;;) {

					Byte_range_ptr const dst { (char*)&entry._dirent,
					                            sizeof(entry._dirent) };

					read_result = _handle->fs().complete_read(_handle, dst,
					                                          out_count);

					if (read_result != Vfs::File_io_service::READ_QUEUED)
						break;

					_io.commit_and_wait();
				}

				if ((read_result != Vfs::File_io_service::READ_OK) ||
				    (out_count < sizeof(entry._dirent))) {
					error("could not access directory '", _path, "'");
					throw Read_dir_failed();
				}

				if (entry._dirent.type == Vfs::Directory_service::Dirent_type::END)
					return;

				fn(entry);
			}
		}

		template <typename FN>
		void for_each_entry(FN const &fn) const
		{
			auto const_fn = [&] (Entry const &e) { fn(e); };
			const_cast<Directory &>(*this).for_each_entry(const_fn);
		}

		bool file_exists(Path const &rel_path) const
		{
			Vfs::Directory_service::Stat stat { };

			if (_stat(rel_path, stat) != Vfs::Directory_service::STAT_OK)
				return false;

			return stat.type == Vfs::Node_type::TRANSACTIONAL_FILE
			    || stat.type == Vfs::Node_type::CONTINUOUS_FILE;
		}

		bool directory_exists(Path const &rel_path) const
		{
			Vfs::Directory_service::Stat stat { };

			if (_stat(rel_path, stat) != Vfs::Directory_service::STAT_OK)
				return false;

			return stat.type == Vfs::Node_type::DIRECTORY;
		}

		/**
		 * Return size of file at specified directory-relative path
		 *
		 * \throw Nonexistent_file  file at path does not exist or
		 *                          the access to the file is denied
		 *
		 */
		Vfs::file_size file_size(Path const &rel_path) const
		{
			Vfs::Directory_service::Stat stat { };

			if (_stat(rel_path, stat) != Vfs::Directory_service::STAT_OK)
				throw Nonexistent_file();

			if (stat.type == Vfs::Node_type::TRANSACTIONAL_FILE
			 || stat.type == Vfs::Node_type::CONTINUOUS_FILE)
				return stat.size;

			throw Nonexistent_file();
		}

		/**
		 * Return symlink content at specified directory-relative path
		 *
		 * \throw Nonexistent_file  symlink at path does not exist or
		 *                          access is denied
		 *
		 */
		Path read_symlink(Path const &rel_path) const
		{
			using namespace Vfs;
			Vfs_handle *link_handle;

			auto open_res = _nonconst_fs().openlink(
				join(_path, rel_path).string(),
				false, &link_handle, _alloc);

			if (open_res != Directory_service::OPENLINK_OK)
				throw Nonexistent_file();

			Vfs_handle::Guard guard(link_handle);

			char buf[MAX_PATH_LEN];

			size_t count = sizeof(buf)-1;
			size_t out_count = 0;

			while (!link_handle->fs().queue_read(link_handle, count)) {
				_io.commit_and_wait();
			}

			File_io_service::Read_result result;

			for (;;) {
				result = link_handle->fs().complete_read(
					link_handle, Byte_range_ptr(buf, count), out_count);

				if (result != File_io_service::READ_QUEUED)
					break;

				_io.commit_and_wait();
			};

			if (result != File_io_service::READ_OK)
				throw Nonexistent_file();

			return Path(Genode::Cstring(buf, (size_t)out_count));
		}

		void unlink(Path const &rel_path)
		{
			_fs.unlink(join(_path, rel_path).string());
		}

		/**
		 * Attempt to create sub directory
		 *
		 * This operation may fail. Its success can be checked by calling
		 * 'directory_exists'.
		 */
		void create_sub_directory(Path const &sub_path)
		{
			using namespace Genode;

			for (size_t sub_path_len = 0; ; sub_path_len++) {

				char const c = sub_path.string()[sub_path_len];

				bool const end_of_path = (c == 0);
				bool const end_of_elem = (c == '/');

				if (!end_of_elem && !end_of_path)
					continue;

				Path path = join(_path, Path(Cstring(sub_path.string(), sub_path_len)));

				if (!directory_exists(path)) {
					Vfs::Vfs_handle *handle_ptr = nullptr;
					(void)_fs.opendir(path.string(), true, &handle_ptr, _alloc);
					if (handle_ptr)
						handle_ptr->close();
				}

				if (end_of_path)
					break;

				/* skip '/' */
				sub_path_len++;
			}
		}
};


struct Genode::Root_directory : public Vfs::Simple_env,
                                public Directory
{
	Root_directory(Genode::Env &env, Allocator &alloc, Xml_node config)
	:
		Vfs::Simple_env(env, alloc, config), Directory((Vfs::Simple_env&)*this)
	{ }

	void apply_config(Xml_node config) { root_dir().apply_config(config); }
};


struct Genode::File : Noncopyable, Interface
{
	struct Open_failed : Exception { };

	struct Truncated_during_read : Exception { };

	typedef Directory::Path Path;
};


class Genode::Readonly_file : public File
{
	private:

		/*
		 * Noncopyable
		 */
		Readonly_file(Readonly_file const &);
		Readonly_file &operator = (Readonly_file const &);

		Vfs::Vfs_handle mutable *_handle = nullptr;

		Vfs::Env::Io &_io;

		void _open(Vfs::File_system &fs, Allocator &alloc, Path const path)
		{
			Vfs::Directory_service::Open_result res =
				fs.open(path.string(), Vfs::Directory_service::OPEN_MODE_RDONLY,
				        &_handle, alloc);

			if (res != Vfs::Directory_service::OPEN_OK) {
				error("failed to open file '", path, "'");
				throw Open_failed();
			}
		}

		/**
		 * Strip off constness of 'Directory const &'
		 *
		 * Since the 'Readonly_file' API provides an abstraction over the
		 * low-level VFS operations, the intuitive meaning of 'const' is
		 * different between the 'Readonly_file' API and the VFS.
		 *
		 * At the VFS level, opening a file changes the internal state of the
		 * VFS. Hence the operation is non-const. However, the user of the
		 * 'Readonly_file' API expects the constness of a directory to
		 * correspond to whether the directory can be modified or not. In the
		 * case of instantiating a 'Readonly_file', one would expect that a
		 * 'Directory const &' would suffice. The fact that - under the hood -
		 * the 'Readonly_file' has to perform the nonconst 'open' operation at
		 * the VFS is of not of interest.
		 */
		static Directory &_mutable(Directory const &dir)
		{
			return const_cast<Directory &>(dir);
		}

	public:

		/**
		 * Constructor
		 *
		 * \throw File::Open_failed
		 */
		Readonly_file(Directory const &dir, Path const &rel_path)
		:
			_io(_mutable(dir)._io)
		{
			_open(_mutable(dir)._fs, _mutable(dir)._alloc,
			      Directory::join(dir._path, rel_path));
		}

		~Readonly_file() { _handle->ds().close(_handle); }

		struct At { Vfs::file_size value; };

		/**
		 * Read file content starting at 'at' into byte buffer 'range'
		 */
		size_t read(At at, Byte_range_ptr const &range) const
		{
			size_t total = 0;

			for (;;) {

				_handle->seek(at.value + total);

<<<<<<< HEAD
			while (!_handle->fs().queue_read(_handle, bytes))
				_io.commit_and_wait();
=======
				while (!_handle->fs().queue_read(_handle, range.num_bytes))
					_io.commit_and_wait();
>>>>>>> 2e76374a

				Vfs::File_io_service::Read_result result;

				size_t read_bytes = 0; /* byte count for this iteration */

				for (;;) {

					Byte_range_ptr const partial_range { range.start     + total,
					                                     range.num_bytes - total };

					result = _handle->fs().complete_read(_handle, partial_range,
					                                     read_bytes);

					if (result != Vfs::File_io_service::READ_QUEUED)
						break;

					_io.commit_and_wait();
				};

				if (read_bytes > range.num_bytes - total) {
					error("read beyond buffer size");
					break;
				}

<<<<<<< HEAD
				_io.commit_and_wait();
			};

			/*
			 * XXX handle READ_ERR_WOULD_BLOCK, READ_QUEUED
			 */
=======
				if (read_bytes == 0)
					break;

				total += size_t(read_bytes);
			}
>>>>>>> 2e76374a

			return total;
		}

		/*
		 * \deprecated  use 'Byte_range_ptr'
		 */
		size_t read(char *dst, size_t bytes) const __attribute__((deprecated))
		{
			return read(At{0}, Byte_range_ptr(dst, bytes));
		}

		/*
		 * \deprecated  use 'Byte_range_ptr'
		 */
		size_t read(At at, char *dst, size_t bytes) const __attribute__((deprecated))
		{
			return read(at, Byte_range_ptr(dst, bytes));
		}

		/**
		 * Read file content into byte buffer 'range'
		 */
		size_t read(Byte_range_ptr const &range) const
		{
			return read(At{0}, range);
		}
};


/**
 * Call functor 'fn' with the data pointer and size in bytes
 *
 * If the buffer has a size of zero, 'fn' is not called.
 *
 * \throw Truncated_during_read
 */
template <typename FN>
void Genode::with_raw_file_content(Readonly_file const &file,
                                   Byte_range_ptr const &range, FN const &fn)
{
	if (range.num_bytes == 0)
		return;

	if (file.read(range) != range.num_bytes)
		throw File::Truncated_during_read();

	fn(range.start, range.num_bytes);
}


/**
 * Call functor 'fn' with content as 'Xml_node' argument
 *
 * If the file does not contain valid XML, 'fn' is called with an
 * '<empty/>' node as argument.
 */
template <typename FN>
void Genode::with_xml_file_content(Readonly_file const &file,
                                   Byte_range_ptr const &range, FN const &fn)
{
	with_raw_file_content(file, range, [&] (char const *ptr, size_t num_bytes) {

		try {
			fn(Xml_node(ptr, num_bytes));
			return;
		}
		catch (Xml_node::Invalid_syntax) { }

		fn(Xml_node("<empty/>"));
	});
}


class Genode::File_content
{
	public:

		struct Limit { size_t value; };

	private:

		class Buffer
		{
			private:

				/*
				 * Noncopyable
				 */
				Buffer(Buffer const &);
				Buffer &operator = (Buffer const &);

			public:

				Allocator   &alloc;
				size_t const size;
				char * const ptr = size ? (char *)alloc.alloc(size) : nullptr;

				Buffer(Allocator &alloc, size_t size) : alloc(alloc), size(size) { }
				~Buffer() { if (ptr) alloc.free(ptr, size); }

		} _buffer;

		static size_t _checked_file_size(Vfs::file_size file_size, Limit limit)
		{
			if (file_size <= limit.value)
				return size_t(file_size);

			throw Truncated_during_read();
		}

	public:

		typedef Directory::Nonexistent_file Nonexistent_file;
		typedef File::Truncated_during_read Truncated_during_read;

		typedef Directory::Path Path;

		/**
		 * Constructor
		 *
		 * \throw Nonexistent_file
		 * \throw Truncated_during_read  number of readable bytes differs
		 *                               from file status information
		 */
		File_content(Allocator &alloc, Directory const &dir, Path const &rel_path,
		             Limit limit)
		:
			_buffer(alloc, _checked_file_size(dir.file_size(rel_path), limit))
		{
			/* read the file content into the buffer */
			with_raw_file_content(Readonly_file(dir, rel_path),
			                      Byte_range_ptr(_buffer.ptr, _buffer.size),
			                      [] (char const*, size_t) { });
		}

		/**
		 * Call functor 'fn' with content as 'Xml_node' argument
		 *
		 * If the file does not contain valid XML, 'fn' is called with an
		 * '<empty/>' node as argument.
		 */
		template <typename FN>
		void xml(FN const &fn) const
		{
			try {
				if (_buffer.size) {
					fn(Xml_node(_buffer.ptr, _buffer.size));
					return;
				}
			}
			catch (Xml_node::Invalid_syntax) { }

			fn(Xml_node("<empty/>"));
		}

		/**
		 * Call functor 'fn' with each line of the file as argument
		 *
		 * \param STRING  string type used for the line
		 */
		template <typename STRING, typename FN>
		void for_each_line(FN const &fn) const
		{
			char const *src           = _buffer.ptr;
			char const *curr_line     = src;
			size_t      curr_line_len = 0;

			for (size_t n = 0; ; n++) {

				char const c = (n == _buffer.size) ? 0 : *src++;
				bool const end_of_data = (c == 0);
				bool const end_of_line = (c == '\n');

				if (!end_of_data && !end_of_line) {
					curr_line_len++;
					continue;
				}

				if (!end_of_data || curr_line_len > 0)
					fn(STRING(Cstring(curr_line, curr_line_len)));

				if (end_of_data)
					break;

				curr_line     = src;
				curr_line_len = 0;
			}
		}

		/**
		 * Call functor 'fn' with the data pointer and size in bytes
		 *
		 * If the buffer has a size of zero, 'fn' is not called.
		 */
		template <typename FN>
		void bytes(FN const &fn) const
		{
			if (_buffer.size)
				fn((char const *)_buffer.ptr, _buffer.size);
		}
};


/**
 * Base class of `New_file` and `Append_file` providing open for write, sync,
 * and append functionality.
 */
class Genode::Writeable_file : Noncopyable
{
	public:

		struct Create_failed : Exception { };

		enum class Append_result { OK, WRITE_ERROR };

	protected:

		static Vfs::Vfs_handle &_init_handle(Directory             &dir,
		                                     Directory::Path const &rel_path)
		{
			/* create compound directory */
			{
				Genode::Path<Vfs::MAX_PATH_LEN> dir_path { rel_path };
				dir_path.strip_last_element();
				dir.create_sub_directory(dir_path.string());
			}

			unsigned mode = Vfs::Directory_service::OPEN_MODE_WRONLY;

			Directory::Path const path = Directory::join(dir._path, rel_path);

			if (!dir.file_exists(path))
				mode |= Vfs::Directory_service::OPEN_MODE_CREATE;

			Vfs::Vfs_handle *handle_ptr = nullptr;
			Vfs::Directory_service::Open_result const res =
				dir._fs.open(path.string(), mode, &handle_ptr, dir._alloc);

			if (res != Vfs::Directory_service::OPEN_OK || (handle_ptr == nullptr)) {
				error("failed to create/open file '", path, "' for writing, res=", (int)res);
				throw Create_failed();
			}

			return *handle_ptr;
		}

		static void _sync(Vfs::Vfs_handle &handle, Vfs::Env::Io &io)
		{
			while (handle.fs().queue_sync(&handle) == false)
				io.commit_and_wait();

			for (bool sync_done = false; !sync_done; ) {

				switch (handle.fs().complete_sync(&handle)) {

				case Vfs::File_io_service::SYNC_QUEUED:
					break;

				case Vfs::File_io_service::SYNC_ERR_INVALID:
					warning("could not complete file sync operation");
					sync_done = true;
					break;

				case Vfs::File_io_service::SYNC_OK:
					sync_done = true;
					break;
				}

				if (!sync_done)
					io.commit_and_wait();
			}
		}

		static Append_result _append(Vfs::Vfs_handle &handle, Vfs::Env::Io &io,
<<<<<<< HEAD
		                             char const *src, size_t size)
=======
		                             Const_byte_range_ptr const &src)
>>>>>>> 2e76374a
		{
			bool write_error = false;

			size_t remaining_bytes = src.num_bytes;

			char const * src_ptr = src.start;

			while (remaining_bytes > 0 && !write_error) {

				bool stalled = false;

<<<<<<< HEAD
				Vfs::file_size out_count = 0;

				using Write_result = Vfs::File_io_service::Write_result;

				switch (handle.fs().write(&handle, src, remaining_bytes, out_count)) {

				case Write_result::WRITE_ERR_WOULD_BLOCK:
					stalled = true;
					break;

				case Write_result::WRITE_ERR_INVALID:
				case Write_result::WRITE_ERR_IO:
					write_error = true;
					break;

				case Write_result::WRITE_OK:
					out_count = min((Vfs::file_size)remaining_bytes, out_count);
					remaining_bytes -= (size_t)out_count;
					src             += out_count;
=======
				size_t out_count = 0;

				using Write_result = Vfs::File_io_service::Write_result;

				Const_byte_range_ptr const partial_src { src_ptr, remaining_bytes };

				switch (handle.fs().write(&handle, partial_src, out_count)) {

				case Write_result::WRITE_ERR_WOULD_BLOCK:
					stalled = true;
					break;

				case Write_result::WRITE_ERR_INVALID:
				case Write_result::WRITE_ERR_IO:
					write_error = true;
					break;

				case Write_result::WRITE_OK:
					out_count = min(remaining_bytes, out_count);
					remaining_bytes -= (size_t)out_count;
					src_ptr         += out_count;
>>>>>>> 2e76374a
					handle.advance_seek(out_count);
					break;
				};

				if (stalled)
					io.commit_and_wait();
			}
			return write_error ? Append_result::WRITE_ERROR
			                   : Append_result::OK;
		}
};


/**
 * Utility for appending data to an existing file via the Genode VFS library
 */
class Genode::Append_file : public Writeable_file
{
	private:

		Vfs::Env::Io     &_io;
		Vfs::Vfs_handle  &_handle;

	public:

		/**
		 * Constructor
		 *
		 * \throw Create_failed
		 */
		Append_file(Directory &dir, Directory::Path const &path)
		:
			_io(dir._io),
			_handle(_init_handle(dir, path))
		{
			Vfs::Directory_service::Stat stat { };
			if (_handle.ds().stat(path.string(), stat) == Vfs::Directory_service::STAT_OK)
				_handle.seek(stat.size);
		}

		~Append_file()
		{
			_sync(_handle, _io);
			_handle.ds().close(&_handle);
		}

		Append_result append(Const_byte_range_ptr const &src) {
			return _append(_handle, _io, src); }

		Append_result append(char const *src, size_t size) {
<<<<<<< HEAD
			return _append(_handle, _io, src, size); }
=======
			return _append(_handle, _io, Const_byte_range_ptr(src, size)); }
>>>>>>> 2e76374a
};


/**
 * Utility for writing data to a new file via the Genode VFS library
 */
class Genode::New_file : public Writeable_file
{
	private:

		Vfs::Env::Io    &_io;
		Vfs::Vfs_handle &_handle;

	public:

		using Writeable_file::Append_result;
		using Writeable_file::Create_failed;

		/**
		 * Constructor
		 *
		 * \throw Create_failed
		 */
		New_file(Directory &dir, Directory::Path const &path)
		:
			_io(dir._io),
			_handle(_init_handle(dir, path))
		{
			_handle.fs().ftruncate(&_handle, 0);
		}

		~New_file()
		{
			_sync(_handle, _io);
			_handle.ds().close(&_handle);
		}

		Append_result append(Const_byte_range_ptr const &src) {
			return _append(_handle, _io, src); }

		Append_result append(char const *src, size_t size) {
<<<<<<< HEAD
			return _append(_handle, _io, src, size); }
=======
			return _append(_handle, _io, Const_byte_range_ptr(src, size)); }
>>>>>>> 2e76374a
};


class Genode::Watcher
{
	private:

		/*
		 * Noncopyable
		 */
		Watcher(Watcher const &);
		Watcher &operator = (Watcher const &);

		Vfs::Vfs_watch_handle mutable *_handle { nullptr };

		void _watch(Vfs::File_system &fs, Allocator &alloc, Directory::Path const path,
		            Vfs::Watch_response_handler &handler)
		{
			Vfs::Directory_service::Watch_result res =
				fs.watch(path.string(), &_handle, alloc);

			if (res == Vfs::Directory_service::WATCH_OK)
				_handle->handler(&handler);
			else
				error("failed to watch '", path, "'");
		}

		static Directory &_mutable(Directory const &dir)
		{
			return const_cast<Directory &>(dir);
		}

	public:

		Watcher(Directory const &dir, Directory::Path const &rel_path,
		        Vfs::Watch_response_handler &handler)
		{
			_watch(_mutable(dir)._fs, _mutable(dir)._alloc,
			       Directory::join(dir._path, rel_path), handler);
		}

		Watcher(Vfs::File_system &fs, Directory::Path const &rel_path,
		        Genode::Allocator &alloc, Vfs::Watch_response_handler &handler)
		{
			_watch(fs, alloc, rel_path, handler);
		}

		~Watcher()
		{
			if (_handle)
				_handle->fs().close(_handle);
		}
};


template <typename T>
class Genode::Watch_handler : public Vfs::Watch_response_handler,
                              private Watcher

{
	private:

		T  &_obj;
		void (T::*_member) ();

	public:

		Watch_handler(Directory const &dir, Directory::Path const &rel_path,
		              T &obj, void (T::*member)())
		:
			Watcher(dir, rel_path, *this), _obj(obj), _member(member)
		{ }

		Watch_handler(Vfs::File_system &fs, Directory::Path const &rel_path,
		              Genode::Allocator &alloc, T &obj, void (T::*member)())
		:
			Watcher(fs,rel_path, alloc, *this), _obj(obj), _member(member)
		{ }

		void watch_response() override { (_obj.*_member)(); }
};

#endif /* _INCLUDE__OS__VFS_H_ */<|MERGE_RESOLUTION|>--- conflicted
+++ resolved
@@ -467,13 +467,8 @@
 
 				_handle->seek(at.value + total);
 
-<<<<<<< HEAD
-			while (!_handle->fs().queue_read(_handle, bytes))
-				_io.commit_and_wait();
-=======
 				while (!_handle->fs().queue_read(_handle, range.num_bytes))
 					_io.commit_and_wait();
->>>>>>> 2e76374a
 
 				Vfs::File_io_service::Read_result result;
 
@@ -498,20 +493,11 @@
 					break;
 				}
 
-<<<<<<< HEAD
-				_io.commit_and_wait();
-			};
-
-			/*
-			 * XXX handle READ_ERR_WOULD_BLOCK, READ_QUEUED
-			 */
-=======
 				if (read_bytes == 0)
 					break;
 
 				total += size_t(read_bytes);
 			}
->>>>>>> 2e76374a
 
 			return total;
 		}
@@ -787,11 +773,7 @@
 		}
 
 		static Append_result _append(Vfs::Vfs_handle &handle, Vfs::Env::Io &io,
-<<<<<<< HEAD
-		                             char const *src, size_t size)
-=======
 		                             Const_byte_range_ptr const &src)
->>>>>>> 2e76374a
 		{
 			bool write_error = false;
 
@@ -803,27 +785,6 @@
 
 				bool stalled = false;
 
-<<<<<<< HEAD
-				Vfs::file_size out_count = 0;
-
-				using Write_result = Vfs::File_io_service::Write_result;
-
-				switch (handle.fs().write(&handle, src, remaining_bytes, out_count)) {
-
-				case Write_result::WRITE_ERR_WOULD_BLOCK:
-					stalled = true;
-					break;
-
-				case Write_result::WRITE_ERR_INVALID:
-				case Write_result::WRITE_ERR_IO:
-					write_error = true;
-					break;
-
-				case Write_result::WRITE_OK:
-					out_count = min((Vfs::file_size)remaining_bytes, out_count);
-					remaining_bytes -= (size_t)out_count;
-					src             += out_count;
-=======
 				size_t out_count = 0;
 
 				using Write_result = Vfs::File_io_service::Write_result;
@@ -845,7 +806,6 @@
 					out_count = min(remaining_bytes, out_count);
 					remaining_bytes -= (size_t)out_count;
 					src_ptr         += out_count;
->>>>>>> 2e76374a
 					handle.advance_seek(out_count);
 					break;
 				};
@@ -896,11 +856,7 @@
 			return _append(_handle, _io, src); }
 
 		Append_result append(char const *src, size_t size) {
-<<<<<<< HEAD
-			return _append(_handle, _io, src, size); }
-=======
 			return _append(_handle, _io, Const_byte_range_ptr(src, size)); }
->>>>>>> 2e76374a
 };
 
 
@@ -942,11 +898,7 @@
 			return _append(_handle, _io, src); }
 
 		Append_result append(char const *src, size_t size) {
-<<<<<<< HEAD
-			return _append(_handle, _io, src, size); }
-=======
 			return _append(_handle, _io, Const_byte_range_ptr(src, size)); }
->>>>>>> 2e76374a
 };
 
 
