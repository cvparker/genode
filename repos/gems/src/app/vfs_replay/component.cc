--- conflicted
+++ resolved
@@ -180,14 +180,8 @@
 				                         request.current_count);
 
 				Result const result =
-<<<<<<< HEAD
-					_vfs_handle->fs().complete_read(_vfs_handle,
-					                                _read_buffer.local_addr<char>(),
-					                                request.current_count, out);
-=======
 					_vfs_handle->fs().complete_read(_vfs_handle, dst, out);
 
->>>>>>> 2e76374a
 				if (result == Result::READ_QUEUED
 				 || result == Result::READ_ERR_WOULD_BLOCK) {
 					return progress;
@@ -252,14 +246,6 @@
 				using Result = Vfs::File_io_service::Write_result;
 
 				bool completed = false;
-<<<<<<< HEAD
-				file_size out = 0;
-
-				Result const result =
-					_vfs_handle->fs().write(_vfs_handle,
-					                        _write_buffer.local_addr<char>(),
-					                        request.current_count, out);
-=======
 				size_t out = 0;
 
 				Const_byte_range_ptr const src(_write_buffer.local_addr<char>(),
@@ -267,7 +253,6 @@
 
 				Result const result = _vfs_handle->fs().write(_vfs_handle, src, out);
 
->>>>>>> 2e76374a
 				switch (result) {
 				case Result::WRITE_ERR_WOULD_BLOCK:
 					return progress;
@@ -434,26 +419,6 @@
 			if (_finished) {
 				_env.parent().exit(failed ? 1 : 0);
 			}
-<<<<<<< HEAD
-
-			_io.commit();
-		}
-
-		struct Io_response_handler : Vfs::Io_response_handler
-		{
-			Genode::Signal_context_capability sigh { };
-
-			void read_ready_response() override { }
-
-			void io_progress_response() override
-			{
-				if (sigh.valid()) {
-					Genode::Signal_transmitter(sigh).submit();
-				}
-			}
-		};
-=======
->>>>>>> 2e76374a
 
 			_io.commit();
 		}
@@ -530,14 +495,11 @@
 		_env.ep(), *this, &Main::handle_io_progress };
 
 	Vfs_replay _replay { _env, _vfs_env.root_dir(), _vfs_env.io(), _config_rom.xml() };
-<<<<<<< HEAD
-=======
 
 	/**
 	 * Vfs::Env::User interface
 	 */
 	void wakeup_vfs_user() override { _reactivate_handler.local_submit(); }
->>>>>>> 2e76374a
 
 	Main(Genode::Env &env) : _env { env }
 	{
