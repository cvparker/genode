/*
 * \brief  Integration of the Consistent Block Encrypter (CBE)
 * \author Martin Stein
 * \author Josef Soentgen
 * \date   2020-11-10
 */

/*
 * Copyright (C) 2020 Genode Labs GmbH
 *
 * This file is part of the Genode OS framework, which is distributed
 * under the terms of the GNU Affero General Public License version 3.
 */

#ifndef _CBE_VFS__IO_JOB_
#define _CBE_VFS__IO_JOB_

namespace Vfs_cbe {

	using file_size            = Vfs::file_size;
	using file_offset          = Vfs::file_offset;
	using Byte_range_ptr       = Vfs::Byte_range_ptr;
	using Const_byte_range_ptr = Vfs::Const_byte_range_ptr;
	using size_t               = Genode::size_t;

	struct Io_job
	{
		struct Unsupported_Operation : Genode::Exception { };
		struct Invalid_state         : Genode::Exception { };

		enum State { PENDING, IN_PROGRESS, COMPLETE, };

		static State _initial_state(Cbe::Request::Operation const op)
		{
			using Op = Cbe::Request::Operation;

			switch (op) {
			case Op::READ:  return State::PENDING;
			case Op::WRITE: return State::PENDING;
			case Op::SYNC:  return State::PENDING;
			default:        throw Unsupported_Operation();
			}
		}

		static char const *_state_to_string(State s)
		{
			switch (s) {
			case State::PENDING:      return "PENDING";
			case State::IN_PROGRESS:  return "IN_PROGRESS";
			case State::COMPLETE:     return "COMPLETE";
			}

			throw Invalid_state();
		}

		Vfs::Vfs_handle &_handle;

		Cbe::Request::Operation const _op;
		Cbe::Io_buffer::Index   const _index;
		State                         _state;
		file_offset             const _base_offset;
		file_offset                   _current_offset;
		file_size                     _current_count;

		bool _success;
		bool _complete;

		bool _read(Cbe::Library &cbe, Cbe::Io_buffer &io_data)
		{
			bool progress = false;

			switch (_state) {
			case State::PENDING:

				_handle.seek(_base_offset + _current_offset);
				if (!_handle.fs().queue_read(&_handle, _current_count)) {
					return progress;
				}

				cbe.io_request_in_progress(_index);

				_state = State::IN_PROGRESS;
				progress = true;
			[[fallthrough]];
			case State::IN_PROGRESS:
			{
				using Result = Vfs::File_io_service::Read_result;

				bool completed = false;
				size_t out = 0;

				char * const data = reinterpret_cast<char *const>(&io_data.item(_index));

<<<<<<< HEAD
				Result const result =
					_handle.fs().complete_read(&_handle,
					                           data + _current_offset,
					                           _current_count, out);
=======
				Byte_range_ptr const dst(data + _current_offset, _current_count);

				Result const result = _handle.fs().complete_read(&_handle, dst, out);

>>>>>>> 2e76374a
				if (result == Result::READ_QUEUED
				 || result == Result::READ_ERR_WOULD_BLOCK) {
					return progress;
				} else

				if (result == Result::READ_OK) {
					_current_offset += out;
					_current_count  -= out;
					_success = true;
				} else

				if (   result == Result::READ_ERR_IO
				    || result == Result::READ_ERR_INVALID) {
					_success   = false;
					completed = true;
				}

				if (_current_count == 0 || completed) {
					_state = State::COMPLETE;
				} else {
					_state = State::PENDING;
					/* partial read, keep trying */
					return true;
				}
				progress = true;
			}
			[[fallthrough]];
			case State::COMPLETE:

				cbe.io_request_completed(_index, _success);
				_complete = true;
				progress = true;
			default: break;
			}

			return progress;
		}
 
		bool _write(Cbe::Library &cbe, Cbe::Io_buffer &io_data)
		{
			bool progress = false;

			switch (_state) {
			case State::PENDING:

				_handle.seek(_base_offset + _current_offset);

				cbe.io_request_in_progress(_index);
				_state = State::IN_PROGRESS;
				progress = true;
			[[fallthrough]];
			case State::IN_PROGRESS:
			{
				using Result = Vfs::File_io_service::Write_result;

				bool completed = false;
<<<<<<< HEAD
				file_size out = 0;
=======
				size_t out = 0;
>>>>>>> 2e76374a

				char const * const data =
					reinterpret_cast<char const * const>(&io_data.item(_index));

<<<<<<< HEAD
				Result const result =
					_handle.fs().write(&_handle, data + _current_offset,
					                   _current_count, out);
=======
				Const_byte_range_ptr const src(data + _current_offset, _current_count);

				Result const result = _handle.fs().write(&_handle, src, out);

>>>>>>> 2e76374a
				switch (result) {
				case Result::WRITE_ERR_WOULD_BLOCK:
					return progress;

				case Result::WRITE_OK:
					_current_offset += out;
					_current_count  -= out;
					_success = true;
					break;

				case Result::WRITE_ERR_IO:
				case Result::WRITE_ERR_INVALID:
					_success = false;
					completed = true;
					break;
				}

				if (_current_count == 0 || completed) {
					_state = State::COMPLETE;
				} else {
					_state = State::PENDING;
					/* partial write, keep trying */
					return true;
				}
				progress = true;
			}
			[[fallthrough]];
			case State::COMPLETE:

				cbe.io_request_completed(_index, _success);
				_complete = true;
				progress = true;
			default: break;
			}

			return progress;
		}

		bool _sync(Cbe::Library &cbe, Cbe::Io_buffer &io_data)
		{
			bool progress = false;

			switch (_state) {
			case State::PENDING:

				if (!_handle.fs().queue_sync(&_handle)) {
					return progress;
				}
				cbe.io_request_in_progress(_index);
				_state = State::IN_PROGRESS;
				progress = true;
			[[fallthrough]];
			case State::IN_PROGRESS:
			{
				using Result = Vfs::File_io_service::Sync_result;
				Result const result = _handle.fs().complete_sync(&_handle);

				if (result == Result::SYNC_QUEUED) {
					return progress;
				} else

				if (result == Result::SYNC_ERR_INVALID) {
					_success = false;
				} else

				if (result == Result::SYNC_OK) {
					_success = true;
				}

				_state = State::COMPLETE;
				progress = true;
			}
			[[fallthrough]];
			case State::COMPLETE:

				cbe.io_request_completed(_index, _success);
				_complete = true;
				progress = true;
			default: break;
			}

			return progress;
		}

		Io_job(Vfs::Vfs_handle         &handle,
		       Cbe::Request::Operation  op,
		       Cbe::Io_buffer::Index    index,
		       file_offset              base_offset,
		       file_size                length)
		:
			_handle         { handle },
			_op             { op },
			_index          { index },
			_state          { _initial_state(op) },
			_base_offset    { base_offset },
			_current_offset { 0 },
			_current_count  { length },
			_success        { false },
			_complete       { false }
		{ }

		bool completed() const { return _complete; }
		bool succeeded() const { return _success; }

		void print(Genode::Output &out) const
		{
			Genode::print(out, "(", to_string(_op), ")",
				" state: ",          _state_to_string(_state),
				" base_offset: ",    _base_offset,
				" current_offset: ", _current_offset,
				" current_count: ",  _current_count,
				" success: ",        _success,
				" complete: ",       _complete);
		}

		bool execute(Cbe::Library &cbe, Cbe::Io_buffer &io_data)
		{
			using Op = Cbe::Request::Operation;

			switch (_op) {
			case Op::READ:  return _read(cbe, io_data);
			case Op::WRITE: return _write(cbe, io_data);
			case Op::SYNC:  return _sync(cbe, io_data);
			default:        return false;
			}
		}
	};

} /* namespace Vfs_cbe */

#endif /* _CBE_VFS__IO_JOB_ */<|MERGE_RESOLUTION|>--- conflicted
+++ resolved
@@ -91,17 +91,10 @@
 
 				char * const data = reinterpret_cast<char *const>(&io_data.item(_index));
 
-<<<<<<< HEAD
-				Result const result =
-					_handle.fs().complete_read(&_handle,
-					                           data + _current_offset,
-					                           _current_count, out);
-=======
 				Byte_range_ptr const dst(data + _current_offset, _current_count);
 
 				Result const result = _handle.fs().complete_read(&_handle, dst, out);
 
->>>>>>> 2e76374a
 				if (result == Result::READ_QUEUED
 				 || result == Result::READ_ERR_WOULD_BLOCK) {
 					return progress;
@@ -158,25 +151,15 @@
 				using Result = Vfs::File_io_service::Write_result;
 
 				bool completed = false;
-<<<<<<< HEAD
-				file_size out = 0;
-=======
 				size_t out = 0;
->>>>>>> 2e76374a
 
 				char const * const data =
 					reinterpret_cast<char const * const>(&io_data.item(_index));
 
-<<<<<<< HEAD
-				Result const result =
-					_handle.fs().write(&_handle, data + _current_offset,
-					                   _current_count, out);
-=======
 				Const_byte_range_ptr const src(data + _current_offset, _current_count);
 
 				Result const result = _handle.fs().write(&_handle, src, out);
 
->>>>>>> 2e76374a
 				switch (result) {
 				case Result::WRITE_ERR_WOULD_BLOCK:
 					return progress;
