/*
 * \brief  VFS content initialization/import plugin
 * \author Emery Hemingway
 * \date   2018-07-05
 */

/*
 * Copyright (C) 2018 Genode Labs GmbH
 *
 * This file is part of the Genode OS framework, which is distributed
 * under the terms of the GNU Affero General Public License version 3.
 */

#include <os/vfs.h>
#include <vfs/print.h>
#include <base/heap.h>

namespace Vfs_import {
	using namespace Vfs;
	class Flush_guard;
	class File_system;
	using Genode::Directory;
	using Genode::Root_directory;
}


/**
 * Utility to flush or sync a handle upon
 * leaving scope. Use with caution, syncing
 * may block for I/O signals.
 */
class Vfs_import::Flush_guard
{
	private:

		Vfs::Env::Io &_io;
		Vfs_handle   &_handle;

	public:

		Flush_guard(Vfs::Env::Io &io, Vfs_handle &handle)
		: _io(io), _handle(handle) { }

		~Flush_guard()
		{
			while (true) {
				if ((_handle.fs().queue_sync(&_handle))
				 && (_handle.fs().complete_sync(&_handle)
				  == Vfs::File_io_service::SYNC_OK))
					break;
				_io.commit_and_wait();
			}
		}
};


class Vfs_import::File_system : public Vfs::File_system
{
	private:

		/**
		 * XXX: A would-be temporary heap, but
		 * deconstructing a VFS is not supported.
		 */
		Genode::Heap _heap;

		enum { CREATE_IT = true };

		static void copy_symlink(Vfs::Env &env,
		                         Root_directory &src,
		                         Directory::Path const &path,
		                         Genode::Allocator &alloc,
		                         bool overwrite)
		{
			Directory::Path target = src.read_symlink(path);

			Vfs_handle *dst_handle = nullptr;
			auto res = env.root_dir().openlink(
				path.string(), true, &dst_handle, alloc);
			if (res == OPENLINK_ERR_NODE_ALREADY_EXISTS && overwrite) {
				res = env.root_dir().openlink(
					path.string(), false, &dst_handle, alloc);
			}
			if (res != OPENLINK_OK) {
				if (res != OPENLINK_ERR_NODE_ALREADY_EXISTS)
					Genode::warning("skipping copy of symlink ", path, ", ", res);
				return;
			}

			Vfs_handle::Guard guard(dst_handle);
			{
				Flush_guard flush(env.io(), *dst_handle);
<<<<<<< HEAD
=======

				Const_byte_range_ptr const src { target.string(), target.length() };
>>>>>>> 2e76374a

				for (;;) {
					size_t out_count = 0;
					auto wres = dst_handle->fs().write(dst_handle, src, out_count);

					switch (wres) {
					case WRITE_ERR_WOULD_BLOCK:
						break;
					default:
						if (out_count < src.num_bytes) {
							Genode::error("failed to write symlink ", path, ", ", wres);
							env.root_dir().unlink(path.string());
						}
						return;
					}
				}
			}
		}

		static void copy_file(Vfs::Env &env,
		                      Root_directory &src,
		                      Directory::Path const &path,
		                      Genode::Allocator &alloc,
		                      bool overwrite)
		{
			using Genode::Readonly_file;
			using Genode::size_t;

			Readonly_file src_file(src, path);
			Vfs_handle *dst_handle = nullptr;

			enum {
				WRITE  = OPEN_MODE_WRONLY,
				CREATE = OPEN_MODE_WRONLY | OPEN_MODE_CREATE
			};

			auto res = env.root_dir().open(
				path.string(), CREATE , &dst_handle, alloc);
			if (res == OPEN_ERR_EXISTS && overwrite) {
				res = env.root_dir().open(
					path.string(), WRITE, &dst_handle, alloc);
			}
			if (res != OPEN_OK) {
				Genode::warning("skipping copy of file ", path, ", ", res);
				return;
			}

			char              buf[4096];
			Vfs_handle::Guard guard { dst_handle };
			Flush_guard       flush { env.io(), *dst_handle };
			Readonly_file::At at    { };

			while (true) {

				size_t const bytes_from_source =
					src_file.read(at, Genode::Byte_range_ptr(buf, sizeof(buf)));

				if (!bytes_from_source)
					break;

				bool write_error = false;

<<<<<<< HEAD
				bool           write_error     { false };
				Vfs::file_size remaining_bytes { bytes_from_source };
				char const    *src             { buf };

				while (remaining_bytes > 0 && !write_error) {

					Vfs::file_size out_count { 0 };

					switch (dst_handle->fs().write(dst_handle, src,
					                               remaining_bytes,
					                               out_count)) {
					case WRITE_ERR_WOULD_BLOCK:
						env.io().commit_and_wait();
						break;

=======
				size_t remaining_bytes = bytes_from_source;

				char const *src_ptr = buf;

				while (remaining_bytes > 0 && !write_error) {

					size_t out_count = 0;

					Const_byte_range_ptr const src { src_ptr, remaining_bytes };

					switch (dst_handle->fs().write(dst_handle, src, out_count)) {

					case WRITE_ERR_WOULD_BLOCK:
						env.io().commit_and_wait();
						break;

>>>>>>> 2e76374a
					case Write_result::WRITE_ERR_INVALID:
					case Write_result::WRITE_ERR_IO:
						env.root_dir().unlink(path.string());
						write_error = true;
						break;

					case WRITE_OK:
						out_count = min(remaining_bytes, out_count);
						remaining_bytes -= out_count;
<<<<<<< HEAD
						src             += out_count;
=======
						src_ptr         += out_count;
>>>>>>> 2e76374a
						at.value        += out_count;
						dst_handle->advance_seek(out_count);
						break;
					}
				}
				if (write_error)
					break;
			}
		}

		static void copy_dir(Vfs::Env &env,
		                     Root_directory &src,
		                     Directory::Path const &path,
		                     Genode::Allocator &alloc,
		                     bool overwrite)
		{
			{
				Vfs_handle *dir_handle = nullptr;
				env.root_dir().opendir(
					path.string(), CREATE_IT, &dir_handle, alloc);
				if (dir_handle)
					dir_handle->close();
			}

			{
				Directory dir(src, path);
				dir.for_each_entry([&] (Directory::Entry const &e) {
					auto entry_path = Directory::join(path, e.name());
					switch (e.type()) {
					case Dirent_type::TRANSACTIONAL_FILE:
					case Dirent_type::CONTINUOUS_FILE:
						copy_file(env, src, entry_path, alloc, overwrite);
						return;
					case Dirent_type::DIRECTORY:
						copy_dir(env, src, entry_path, alloc, overwrite);
						return;
					case Dirent_type::SYMLINK:
						copy_symlink(env, src, entry_path, alloc, overwrite);
						return;
					case Dirent_type::END:
						return;
					}
					Genode::warning("skipping copy of ", e);
				});
			}
		}

	public:

		File_system(Vfs::Env &env, Genode::Xml_node config)
		: _heap(env.env().pd(), env.env().rm())
		{
			bool overwrite = config.attribute_value("overwrite", false);

			Root_directory content(env.env(), _heap, config);
			copy_dir(env, content, Directory::Path(""), _heap, overwrite);
		}

		const char* type() override { return "import"; }

		/***********************
		 ** Directory service **
		 ***********************/

		Genode::Dataspace_capability dataspace(char const*) override {
			return Genode::Dataspace_capability(); }

		void release(char const*, Dataspace_capability) override { }

		Open_result open(const char*, unsigned, Vfs::Vfs_handle**, Genode::Allocator&) override {
			return Open_result::OPEN_ERR_UNACCESSIBLE; }

		Opendir_result opendir(char const*, bool,
	                           Vfs_handle**, Allocator&) override {
			return OPENDIR_ERR_LOOKUP_FAILED; }

		void close(Vfs::Vfs_handle*) override { }

		Stat_result stat(const char*, Vfs::Directory_service::Stat&) override {
			return STAT_ERR_NO_ENTRY; }

		Unlink_result unlink(const char*) override { return UNLINK_ERR_NO_ENTRY; }

		Rename_result rename(const char*, const char*) override {
			return RENAME_ERR_NO_ENTRY; }

		file_size num_dirent(const char*) override {
			return 0; }

		bool directory(char const*) override {
			return false; }

		const char* leaf_path(const char *) override {
			return nullptr; }

		/**********************
		 ** File I/O service **
		 **********************/

		Write_result write(Vfs_handle*, Const_byte_range_ptr const &, size_t &) override {
			return WRITE_ERR_INVALID; }

		Read_result complete_read(Vfs_handle*, Byte_range_ptr const &, size_t &) override {
			return READ_ERR_INVALID; }

		bool read_ready(Vfs_handle const &) const override {
			return true; }

		bool write_ready(Vfs_handle const &) const override {
			return true; }

		bool notify_read_ready(Vfs_handle*) override {
			return false; }

		Ftruncate_result ftruncate(Vfs_handle*, file_size) override {
			return FTRUNCATE_ERR_NO_PERM; }

		Sync_result complete_sync(Vfs_handle*) override {
			return SYNC_OK; }
};


extern "C" Vfs::File_system_factory *vfs_file_system_factory(void)
{
	struct Factory : Vfs::File_system_factory
	{
		Vfs::File_system *create(Vfs::Env &env, Genode::Xml_node config) override
		{
			return new (env.alloc())
				Vfs_import::File_system(env, config);
		}
	};

	static Factory f;
	return &f;
}<|MERGE_RESOLUTION|>--- conflicted
+++ resolved
@@ -90,11 +90,8 @@
 			Vfs_handle::Guard guard(dst_handle);
 			{
 				Flush_guard flush(env.io(), *dst_handle);
-<<<<<<< HEAD
-=======
 
 				Const_byte_range_ptr const src { target.string(), target.length() };
->>>>>>> 2e76374a
 
 				for (;;) {
 					size_t out_count = 0;
@@ -157,40 +154,22 @@
 
 				bool write_error = false;
 
-<<<<<<< HEAD
-				bool           write_error     { false };
-				Vfs::file_size remaining_bytes { bytes_from_source };
-				char const    *src             { buf };
+				size_t remaining_bytes = bytes_from_source;
+
+				char const *src_ptr = buf;
 
 				while (remaining_bytes > 0 && !write_error) {
 
-					Vfs::file_size out_count { 0 };
-
-					switch (dst_handle->fs().write(dst_handle, src,
-					                               remaining_bytes,
-					                               out_count)) {
+					size_t out_count = 0;
+
+					Const_byte_range_ptr const src { src_ptr, remaining_bytes };
+
+					switch (dst_handle->fs().write(dst_handle, src, out_count)) {
+
 					case WRITE_ERR_WOULD_BLOCK:
 						env.io().commit_and_wait();
 						break;
 
-=======
-				size_t remaining_bytes = bytes_from_source;
-
-				char const *src_ptr = buf;
-
-				while (remaining_bytes > 0 && !write_error) {
-
-					size_t out_count = 0;
-
-					Const_byte_range_ptr const src { src_ptr, remaining_bytes };
-
-					switch (dst_handle->fs().write(dst_handle, src, out_count)) {
-
-					case WRITE_ERR_WOULD_BLOCK:
-						env.io().commit_and_wait();
-						break;
-
->>>>>>> 2e76374a
 					case Write_result::WRITE_ERR_INVALID:
 					case Write_result::WRITE_ERR_IO:
 						env.root_dir().unlink(path.string());
@@ -200,11 +179,7 @@
 					case WRITE_OK:
 						out_count = min(remaining_bytes, out_count);
 						remaining_bytes -= out_count;
-<<<<<<< HEAD
-						src             += out_count;
-=======
 						src_ptr         += out_count;
->>>>>>> 2e76374a
 						at.value        += out_count;
 						dst_handle->advance_seek(out_count);
 						break;
