/*
 * \brief   Kernel backend for threads - cache maintainance
 * \author  Stefan Kalkowski
 * \date    2021-06-24
 */

/*
 * Copyright (C) 2021 Genode Labs GmbH
 *
 * This file is part of the Genode OS framework, which is distributed
 * under the terms of the GNU Affero General Public License version 3.
 */

/* base-hw core includes */
#include <platform_pd.h>
#include <kernel/pd.h>
#include <kernel/thread.h>

using namespace Kernel;


template <typename FN>
static void for_cachelines(addr_t           base,
                           size_t const     size,
                           Kernel::Thread & thread,
                           FN const       & fn)
{
	/**
	 * sanity check that only one small page is affected,
	 * because we only want to lookup one page in the page tables
	 * to limit execution time within the kernel
	 */
	if (Hw::trunc_page(base) != Hw::trunc_page(base+size-1)) {
		Genode::raw(thread, " tried to make cross-page region cache coherent ",
		            (void*)base, " ", size);
		return;
	}

	/**
	 * Lookup whether the page is backed and writeable,
	 * and if so make the memory coherent in between I-, and D-cache
	 */
	addr_t phys = 0;
	if (thread.pd().platform_pd().lookup_rw_translation(base, phys)) {
		fn(base, size);
	} else {
		Genode::raw(thread, " tried to do cache maintainance at ",
					"unallowed address ", (void*)base);
	}
}


void Kernel::Thread::_call_cache_coherent_region()
{
	for_cachelines((addr_t)user_arg_1(), (size_t)user_arg_2(), *this,
	               [] (addr_t addr, size_t size) {
		Core::Cpu::cache_coherent_region(addr, size); });
}


void Kernel::Thread::_call_cache_clean_invalidate_data_region()
{
	for_cachelines((addr_t)user_arg_1(), (size_t)user_arg_2(), *this,
	               [] (addr_t addr, size_t size) {
		Core::Cpu::cache_clean_invalidate_data_region(addr, size); });
}


void Kernel::Thread::_call_cache_invalidate_data_region()
{
	for_cachelines((addr_t)user_arg_1(), (size_t)user_arg_2(), *this,
	               [] (addr_t addr, size_t size) {
<<<<<<< HEAD
		Genode::Cpu::cache_invalidate_data_region(addr, size); });
=======
		Core::Cpu::cache_invalidate_data_region(addr, size); });
>>>>>>> 2e76374a
}


void Kernel::Thread::_call_cache_line_size()
{
<<<<<<< HEAD
	size_t const cache_line_size = Genode::Cpu::cache_line_size();
=======
	size_t const cache_line_size = Core::Cpu::cache_line_size();
>>>>>>> 2e76374a
	user_arg_0(cache_line_size);
}<|MERGE_RESOLUTION|>--- conflicted
+++ resolved
@@ -70,20 +70,19 @@
 {
 	for_cachelines((addr_t)user_arg_1(), (size_t)user_arg_2(), *this,
 	               [] (addr_t addr, size_t size) {
-<<<<<<< HEAD
-		Genode::Cpu::cache_invalidate_data_region(addr, size); });
-=======
 		Core::Cpu::cache_invalidate_data_region(addr, size); });
->>>>>>> 2e76374a
 }
 
 
 void Kernel::Thread::_call_cache_line_size()
 {
-<<<<<<< HEAD
+	size_t const cache_line_size = Core::Cpu::cache_line_size();
+	user_arg_0(cache_line_size);
+}
+
+
+void Kernel::Thread::_call_cache_line_size()
+{
 	size_t const cache_line_size = Genode::Cpu::cache_line_size();
-=======
-	size_t const cache_line_size = Core::Cpu::cache_line_size();
->>>>>>> 2e76374a
 	user_arg_0(cache_line_size);
 }