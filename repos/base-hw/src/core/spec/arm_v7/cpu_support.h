--- conflicted
+++ resolved
@@ -82,12 +82,7 @@
 
 
 	static inline size_t cache_line_size() {
-<<<<<<< HEAD
-		return Genode::min(data_cache_line_size(),
-		                   instruction_cache_line_size()); }
-=======
 		return min(data_cache_line_size(), instruction_cache_line_size()); }
->>>>>>> 2e76374a
 };
 
 #endif /* _CORE__SPEC__ARM_V7__CPU_SUPPORT_H_ */