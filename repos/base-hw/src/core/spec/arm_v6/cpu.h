--- conflicted
+++ resolved
@@ -59,12 +59,7 @@
 	}
 
 	static inline size_t cache_line_size() {
-<<<<<<< HEAD
-		return Genode::min(data_cache_line_size(),
-		                   instruction_cache_line_size()); }
-=======
 		return min(data_cache_line_size(), instruction_cache_line_size()); }
->>>>>>> 2e76374a
 };
 
 #endif /* _CORE__SPEC__ARM_V6__CPU_H_ */